var photoApp = angular.module('photoApp');

photoApp.factory('apiService', function($http, $q){

  var apiService = {

    getFeed: function(params, successCallback, errorCallback){

        console.log("SERVICE!!!!");
        var promise = $http({
          method:'GET',
          url:'/api/feed' + params
        }).success(function(data, status){
          successCallback(data, status);
        }).error(function(data, status){
          errorCallback(data, status);
        });

        return promise;
    },

    getPhoto: function(params, successCallback, errorCallback){
        var promise = $http({
          method:'GET',
          url:'/api/photo' + params
        }).success(function(data, status){
           successCallback(data, status);
        }).error(function(data, status){
          errorCallback(data, status);
        });

        return promise
    },

    getComments: function(params, successCallback, errorCallback){
        var promise = $http({
          method:'GET',
          url:'/api/comments' + params
        }).success(function(data, status){
          successCallback(data, status);
        }).error(function(data, status){
          errorCallback(data, status);
        });

        return promise;
    },

    getProfiles: function(comments, successCallback, errorCallback){
        var promises = [];
        angular.forEach(comments, function(comment){

          var promise = $http({
            method:'GET',
            url:'/api/profile' + '?uid=' + comment.uid
          }).success(function(data, status){
            successCallback(data, status, comment);
          }).error(function(data, status){
            errorCallback(data, status);
          });

          promises.push(promise);
        });

        return $q.all(promises);

    },

    getProfile: function(params, successCallback, errorCallback){
      var promise = $http({
        method:'GET',
        url: '/api/profile' + params,
      }).success(function(data, status){
        successCallback(data, status);
      }).error(function(data, status){
        errorCallback(data, status);
      });
        return promise;
    },

    addComment: function(content, params, successCallback, errorCallback){
      var promise = $http({
        method:'POST',
        url:'/api/comments' + params,
        data: {comment: content}
      }).success(function(data, status){
        successCallback(data, status);
      }).error(function(data, status){
        errorCallback(data, status);
      });
      return promise;
    },

    postLike: function(params){
      var promise = $http({
        method:'post',
        url: '/api/like' + params
      });
      return promise;
    },

    deleteComment: function(params){
      var promise = $http({
        method:'DELETE',
        url: '/api/comments' + params
      });
      return promise;
    },

<<<<<<< HEAD
    editComment: function(content, params, successCallback, errorCallback){
      var promise = $http({
        method:'PUT',
        url: '/api/comments' + params,
        data: {comment: content}
      }).success(function(data, status){
        successCallback(data, status);
      }).error(function(data, status){
        errorCallback(data, status);
      })

    }
=======
    logout: function(errorCallback){
      $http.post('/logout')
           .error(errorCallback);
    },
>>>>>>> c7676352

    deletePhoto: function(params){
      var promise = $http({
        method: 'DELETE',
        url: '/api/photo' + params
      });
      return promise;
    }


  };

  return apiService;

});<|MERGE_RESOLUTION|>--- conflicted
+++ resolved
@@ -106,7 +106,7 @@
       return promise;
     },
 
-<<<<<<< HEAD
+
     editComment: function(content, params, successCallback, errorCallback){
       var promise = $http({
         method:'PUT',
@@ -118,13 +118,12 @@
         errorCallback(data, status);
       })
 
-    }
-=======
+    },
+
     logout: function(errorCallback){
       $http.post('/logout')
            .error(errorCallback);
     },
->>>>>>> c7676352
 
     deletePhoto: function(params){
       var promise = $http({
