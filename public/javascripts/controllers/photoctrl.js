--- conflicted
+++ resolved
@@ -120,9 +120,6 @@
       }
     }
     if((event.keyCode == 13 || event.keyCode == 10) && (!event.shiftKey)){
-<<<<<<< HEAD
-      console.log('enter key');
-=======
       if(type === 'share'){
         console.log('content', content);
         if(content == ''){
@@ -135,7 +132,6 @@
           $scope.shareClick(0);
         }
       }
->>>>>>> 9bca6706
       if(type === 'tags'){
         $scope.editPhoto(content);
         $('#tagsText').val('');
