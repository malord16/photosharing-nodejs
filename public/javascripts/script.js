--- conflicted
+++ resolved
@@ -44,11 +44,7 @@
     $http({
 
       method:'GET',
-<<<<<<< HEAD
-      url:'/api/feed?type=public'
-=======
       url:'/api/feed?type=public' + tags,
->>>>>>> d7a71fd0
 
     }).success(function(data, status){
 
