var photoApp = angular.module('photoApp', ['ngRoute', 'ngAnimate', 'ngCookies', 'ui.bootstrap']);

// configure our routes
photoApp.config(function($routeProvider) {
  $routeProvider

  // route for the home page
  .when('/', {
    templateUrl : 'pages/page-home.html',
    controller  : 'homeController'
  })

  // route for the about page
  .when('/photo/:lid/:pid', {
    templateUrl : 'pages/page-photo.html',
    controller  : 'photoController'
  })

  // route for the contact page
  .when('/profile/:uid', {
    templateUrl : 'pages/page-profile.html',
    controller  : 'profileController'
  });
});

// create the controller and inject Angular's $scope
photoApp.controller('homeController', function($scope, $http, $route, $routeParams, $window) {

  $scope.pageClass = 'page-home';
  var imgPixels = 0;
  var screenHeight = window.screen.height;

  imgPixels = screenHeight * .25;

  var getFeed = function(){

    $http({

      method:'GET',
      url:'/api/feed'

    }).success(function(data, status){

      $scope.data = data;

      angular.element(document).ready(function() {
        $("#mygallery").justifiedGallery({
          rowHeight : imgPixels,
          margins: 10
        });
      });

    }).error(function(data, status){

      if(status === 401){
        $window.location.assign('/');
      }

    });

  }

  getFeed();


  });

  photoApp.controller('photoController', function($scope, $http, $route, $routeParams, $window) {

    $scope.pageClass = 'page-photo';

    var getPhoto = function(){

      $http({

        method:'GET',
        url:'/api/photo?lid=' + $routeParams.lid + '&pid=' + $routeParams.pid

      }).success(function(data, status){

        $scope.photo = data;
        $scope.getComments(data.uid);

      }).error(function(data, status){

        if(status === 401){
          $window.location.assign('/');
        }

      });
    }

    $scope.getComments = function(userid){

      $http({

        method:'GET',
        url:'/api/comments?uid=' + userid + '&pid=' + $routeParams.pid

      }).success(function(data, status){

        for(var i = 0; i < data.length; i++){
          data[i].date = new Date(data[i].date);
          data[i].date = data[i].date.toLocaleDateString();
        }

        $scope.comments = data;

      }).error(function(data, status){

        if(status === 401){
          $window.location.assign('/');
        }

      });
    }

    $scope.addComment = function(){

      $http({

        method: 'POST',
        url: '/api/comments?uid=' + $scope.photo.uid + '&pid=' + $routeParams.pid,
        data: {comment: $scope.content},

      }).success(function(data, status){

        $scope.getComments($scope.photo.uid);

      }).error(function(data, status){

        if(status === 401){
          $window.location.assign('/');
        }

      });
    }

    getPhoto();

  });

  photoApp.controller('profileController', function($scope, $http, $routeParams, $window) {

    $scope.pageClass = 'page-profile';

    var getProfile = function(){

      $http({

        method:'GET',
        url:'/api/profile?uid=' + $routeParams.uid,

      }).success(function(data, status){

        $scope.profile = data;

      }).error(function(data, status){

        if(status === 401){
          $window.location.assign('/');
        }

      });
    }

    var getUploadFeed = function(){

      $http({

        method:'GET',
        url:'/api/feed?uid=' + $routeParams.uid,

      }).success(function(data, status){

        $scope.uploadFeed = data;

      }).error(function(data, status){

        if(status === 401){
          $window.location.assign('/');
        }

      });
    }

    getProfile();
    getUploadFeed();

  });

  photoApp.controller('navbarController', function($scope, $http, $route, $routeParams, $cookies, $modal, $log){

      $scope.cookie = JSON.parse($cookies.get('user'));
      $scope.displayName = $scope.cookie.displayName;
      $scope.uid = $scope.cookie.uid;

<<<<<<< HEAD
      $scope.items = ['item1', 'item2', 'item3'];

      $scope.animationsEnabled = false;

      $scope.open = function (size) {

        var modalInstance = $modal.open({
          animation: $scope.animationsEnabled,
          templateUrl: 'myModalContent.html',
          controller: 'ModalInstanceController',
          size: size,
          resolve: {
            items: function () {
              return $scope.items;
            }
          }
        });

        modalInstance.result.then(function (selectedItem) {
          $scope.selected = selectedItem;
        }, function () {
          $log.info('Modal dismissed at: ' + new Date());
        });
      };

      $scope.toggleAnimation = function () {
        $scope.animationsEnabled = !$scope.animationsEnabled;
      };

  });

  photoApp.controller('ModalInstanceController', function($scope, $modalInstance, items) {

    $scope.items = items;
    $scope.selected = {
      item: $scope.items[0]
    };

    $scope.ok = function () {
      $modalInstance.close($scope.selected.item);
    };

    $scope.cancel = function () {
      $modalInstance.dismiss('cancel');
    };

=======
>>>>>>> aa4d9ef8
  });<|MERGE_RESOLUTION|>--- conflicted
+++ resolved
@@ -195,7 +195,6 @@
       $scope.displayName = $scope.cookie.displayName;
       $scope.uid = $scope.cookie.uid;
 
-<<<<<<< HEAD
       $scope.items = ['item1', 'item2', 'item3'];
 
       $scope.animationsEnabled = false;
@@ -241,7 +240,4 @@
     $scope.cancel = function () {
       $modalInstance.dismiss('cancel');
     };
-
-=======
->>>>>>> aa4d9ef8
   });