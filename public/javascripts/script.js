var photoApp = angular.module('photoApp', ['ngRoute', 'ngAnimate', 'ngCookies', 'ui.bootstrap', 'infinite-scroll']);

// configure our routes
photoApp.config(function($routeProvider) {
  $routeProvider

  // route for the home page
  .when('/:type', {
    templateUrl : 'pages/page-home.html',
    resolve     : {
      feedData  : function($route, apiService){

        var feed;
        var type = 'public';
        var tags = '';

<<<<<<< HEAD
        if($route.current.params.type){
          type = $route.current.params.type;
        }
=======
    $scope.loading = true;
    //Request to Node server
    apiService.getFeed(params).then(

      //On success: bind data to scope, render image gallery
      function(data, status){
        $scope.data = data.data;

        angular.element(document).ready(function(){
          index = 21;
          $('#gallery').justifiedGallery(galleryConfig);
          $scope.loading = false;
        });

      },

      //On error: if unauthorized redirect to '/' for relogin
      function(data, status){
        $scope.loading = false;
>>>>>>> dd54db91

        if($route.current.params.tags){
          tags = $route.current.params.tags;
        }

<<<<<<< HEAD
        return apiService.getFeed('?type=' + type + '&q=' + tags + '&ps=20&si=1', successCallback, errorCallback)
        .then(function(){
          return feed;
=======
      }
    );
  }

  $scope.getPrivateFeed = function(){
    index = 1;
    $scope.state = 'private';
    //Request parameters
    //If search query: add tags to request
    var params = '?type=private';

    if($routeParams.tags){
      params += '&q=' + $routeParams.tags;
    }

    params += '&ps=20' + '&si=' + index;

    $scope.loading = true;
    //Request to Node server
    apiService.getFeed(params).then(

      //On success: bind data to scope, render image gallery
      function(data, status){
        $scope.data = data.data;

        angular.element(document).ready(function(){
          index = 21;
          $('#gallery').justifiedGallery(galleryConfig);
          $scope.loading = false;
>>>>>>> dd54db91
        });


        function successCallback(data, status){
          feed = data;
        }

<<<<<<< HEAD
        function errorCallback(data, status){
          console.log("Error!");
=======
      }
    );
  }

  $scope.loadMore = function(){

    if ($scope.loading) return;
    $scope.loading = true;

    var params = '?type=' + $scope.state;

    if($routeParams.tags){
      params += '&q=' + $routeParams.tags;
    }

    params += '&ps=5&si=' + index;


    apiService.getFeed(params).then(

      function(data, status){
        $scope.data = $scope.data.concat(data.data);
        index += 5;
        angular.element(document).ready(function() {
          $("#gallery").justifiedGallery('norewind');
          $scope.loading = false;
        });
      },
      function(data, status){
        $scope.loading = false;
        if(status === 401){
          $window.location.assign('/');
        }
      }
    );
  }

  $scope.getPublicFeed();
});

photoApp.controller('photoController', function($scope, $rootScope, $http, $routeParams, $window, $cookies, apiService) {

  $scope.cookie = JSON.parse($cookies.get('user'));
  $scope.uid = $scope.cookie.uid;
  $scope.pageClass = 'page-photo';
  $scope.liked = false;

  $scope.like = function(){
    var params = '?lid=' + $routeParams.lid + '&pid=' + $routeParams.pid;
    if($scope.liked){
      params += '&r=false';
    } else {
      params =+ '&r=true';
    }
    apiService.postLike(params).then(
      function(data, status){
        console.log("Liked");
        if($scope.liked){
          $scope.liked = false;
          $scope.photo.likes -= 1;
        } else {
          $scope.liked = true;
          $scope.photo.likes += 1;
        }
      },
      function(data, status){
        if(status === 401){
          $window.location.assign('/');
>>>>>>> dd54db91
        }

<<<<<<< HEAD
=======
    $http({

      method:'GET',
      url:'/api/photo?lid=' + $routeParams.lid + '&pid=' + $routeParams.pid

    }).success(function(data, status){

      data.published = new Date(data.published);
      data.published = data.published.toLocaleDateString();

      $scope.photo = data;
      $scope.liked = data.liked;
      $scope.getComments(data.uid);
      getProfile();

    }).error(function(data, status){

      if(status === 401){
        $window.location.assign('/');
>>>>>>> dd54db91
      }
    },
    controller  : 'homeController',
  })

  // route for the about page
  .when('/photo/:lid/:pid', {

    templateUrl : 'pages/page-photo.html',

    resolve     :  {
      photoData : function($route, apiService){

        var resolveData = {};
        var uid = '';

        return apiService.getPhoto('?pid=' + $route.current.params.pid + '&lid=' + $route.current.params.lid, photoCallback, errorCallback)

        .then(function(){

          return apiService.getComments('?pid=' + $route.current.params.pid + '&uid=' + uid, commentCallback, errorCallback)

          .then(function(){

            return apiService.getProfiles(resolveData.comments, profilesCallback, errorCallback)

            .then(function(){

              return resolveData

              ;});});});


              //Promise Callbacks
              function photoCallback(data, status){
                resolveData.photo = data;
                uid = data.uid;
              }

              function commentCallback(data, status){
                resolveData.comments = data;
              }

              function profilesCallback(data, status, comment){
                comment.profileImg = data.img;
              }

              function errorCallback(data, status){
                console.log("Error");
              }

            }
          },
          controller  : 'photoController'
        })

        // route for the contact page
        .when('/profile/:uid', {
          templateUrl : 'pages/page-profile.html',
          resolve     :  {
            profileData : function($route, apiService){
              var resolveData = {};

              var tags = '';

              if($route.current.params.tags){
                tags = $route.current.params.tags;
              }

              return apiService.getProfile('?uid=' + $route.current.params.uid, profileCallback, errorCallback)
              .then(function(){
                return apiService.getFeed('?type=user&uid=' + $route.current.params.uid + '&q=' + tags + '&ps=20&si=1', feedCallback, errorCallback)
                .then(function(){
                  return resolveData;
                });});

                function profileCallback(data, status){
                  console.log("Callback!!!:" + data);
                  resolveData.profile = data;
                }
                function feedCallback(data, status){
                  resolveData.feed = data;
                }
                function errorCallback(data, status){
                  console.log("Error!");
                }
              }
            },
            controller  : 'profileController'
          })

          .otherwise({
            redirectTo: '/public'
          })
        });


        photoApp.controller('homeController', function($scope, $routeParams, $window, apiService, feedData) {

          //Class for ng-view in index.html
          $scope.pageClass = 'page-home';

          $scope.data = feedData;

          //Configuration for image gallery
          var galleryConfig = { rowHeight: window.screen.height * .25,  margins: 10 };
          var index = 21;
          var pageSize = 20;
          $scope.loading = true;

<<<<<<< HEAD
          angular.element(document).ready(function(){
            $('#mygallery').justifiedGallery(galleryConfig);
            $scope.loading = false;
          });


          $scope.loadMore = function(){

            if ($scope.loading){
              return;
            }
            $scope.loading = true;
            console.log("Loading!!!!!");
            var type;
            var tags = '';
=======
photoApp.controller('profileController', function($scope, $http, $routeParams, $window, apiService) {


  $scope.pageClass = 'page-profile';
  var galleryConfig = { rowHeight: window.screen.height * .25,  margins: 10 };

  var index = 1;
  $scope.loading = false;
>>>>>>> dd54db91

            if($routeParams.type){
              type = $routeParams.type;
            }

            if($routeParams.tags){
              tags = $routeParams.tags;
            }

            apiService.getFeed('?type=' + type + '&q=' + tags + '&ps=5' + '&si=' + index, feedCallback, errorCallback)
            .then(function(){
              index += 5;
              return;
            });
          }

          function feedCallback(data, status){
            $scope.data = $scope.data.concat(data);
            angular.element(document).ready(function(){
              $('#mygallery').justifiedGallery('norewind');
              $scope.loading = false;
            });
          }

          function errorCallback(data, status){
            console.log("Error!");
          }

        });

        photoApp.controller('photoController', function($scope, $rootScope, $http, $routeParams, $window, $cookies, apiService, photoData) {

          $scope.cookie = JSON.parse($cookies.get('user'));
          $scope.uid = $scope.cookie.uid;
          $scope.pageClass = 'page-photo';
          $scope.photo = photoData.photo;
          $scope.comments = photoData.comments;

          $scope.addComment = function(){
            apiService.addComment($scope.content, '?pid=' + $scope.photo.pid + '&uid=' + $scope.uid, addCommentCallback, errorCallback)
            .then(function(){
              apiService.getComments('?pid=' + $scope.photo.pid + '&uid=' + $scope.uid, commentCallback, errorCallback)
              .then(function(){
                apiService.getProfiles($scope.comments, profilesCallback, errorCallback)
                .then(function(){
                  return;
                });});});}

                function addCommentCallback(data, status){
                  $scope.content = '';
                }

                function commentCallback(data, status){
                  $scope.comments = data;
                }

                function profilesCallback(data, status, comment){
                  comment.profileImg = data.img;
                }

                function errorCallback(data, status){
                  console.log("Error!");
                }

<<<<<<< HEAD
                // $scope.liked = false;
                //
                // $scope.like = function(){
                //   var params = '?lid=' + $routeParams.lid + '&pid=' + $routeParams.pid;
                //   if($scope.liked){
                //     params += '&r=off';
                //   } else {
                //     params =+ '&r=on';
                //   }
                //   apiService.putLike(params).then(
                //     function(data, status){
                //       console.log("Liked")
                //       if($scope.liked){
                //         $scope.liked = false;
                //         $scope.photo.likes -= 1;
                //       } else {
                //         $scope.liked = true;
                //         $scope.photo.likes += 1;
                //       }
                //     },
                //     function(data, status){
                //       if(status === 401){
                //         $window.location.assign('/');
                //       }
                //     }
                //   )
                // }


              });


              photoApp.controller('profileController', function($scope, $http, $routeParams, $window, apiService, profileData) {


                $scope.pageClass = 'page-profile';
                $scope.profile = profileData.data;
                $scope.data = profileData.feed;

                var galleryConfig = { rowHeight: window.screen.height * .25,  margins: 10 };

                angular.element(document).ready(function(){
                  $('#profileGallery').justifiedGallery(galleryConfig);
                });

=======
  $scope.getUploadFeed = function(){
    index = 1;

    var params = '?type=user&uid=' + $routeParams.uid;

    params += '&ps=20' + '&si=' + index;

    $scope.loading = true;

    apiService.getFeed(params).then(
      function(data, status){
        $scope.uploadFeed = data.data;

        angular.element(document).ready(function(){
          index = 21;
          $('#gallery').justifiedGallery(galleryConfig);
          $scope.loading = false;
        })
      },
      function(data, status){
        $scope.loading = false;

        if(status === 401) $window.location.assign('/');
      }
    );
  }

  $scope.loadMore = function(){
    if($scope.loading) return;
    console.log('loading more');

    $scope.loading = true;

    var params = '?type=user&uid=' + $routeParams.uid;

    params += '&ps=5&si=' + index;

    apiService.getFeed(params).then(
      function(data, status){
        $scope.uploadFeed = $scope.uploadFeed.concat(data.data);
        index += 5;
        angular.element(document).ready(function(){
          $('#gallery').justifiedGallery('norewind');
          $scope.loading = false;
        });
      },
      function(data, status){
        $scope.loading = false;
        if(status === 401) $window.location.assign('/');
      }
    );
  }


  getProfile();
  $scope.getUploadFeed();
>>>>>>> dd54db91

              });

              photoApp.controller('navbarController', function($scope, $rootScope, $http, $route, $routeParams, $cookies, $modal, $log, $window){

                $scope.cookie = JSON.parse($cookies.get('user'));
                $scope.displayName = $scope.cookie.displayName;
                $rootScope.uid = $scope.cookie.uid;

                $scope.searchQuery = '';

                $scope.items = ['item1', 'item2', 'item3'];

                $scope.animationsEnabled = false;

                $scope.open = function (size) {

                  var modalInstance = $modal.open({
                    animation: $scope.animationsEnabled,
                    templateUrl: 'myModalContent.html',
                    controller: 'ModalInstanceController',
                    size: size,
                    resolve: {
                      items: function () {
                        return $scope.items;
                      }
                    }
                  });

                  modalInstance.result.then(function (selectedItem) {
                    $scope.selected = selectedItem;
                  }, function () {
                    $log.info('Modal dismissed at: ' + new Date());
                  });
                };

                $scope.toggleAnimation = function () {
                  $scope.animationsEnabled = !$scope.animationsEnabled;
                };

                $scope.search = function () {

                  if($scope.searchQuery){

                    $scope.searchTags = $scope.searchQuery.split(" ");

                    $window.location.assign('/#/?tags=' + $scope.searchTags.join());

                  }

                }

<<<<<<< HEAD
                var getAvatar = function () {
=======
  $scope.mediumScreen = true;
  $(document).ready(function(){
    if ($(window).width() <= 1148 || $(window).width() >= 767){
      $scope.mediumScreen = false;
    }
    if ($(window).width() >= 1148 || $(window).width() <= 767){
      $scope.mediumScreen = true;
    }
  });

  $(window).resize(function() {
    if ($(window).width() <= 1148){
      $scope.mediumScreen = false;
    }
    if ($(window).width() >= 1148 || $(window).width() <= 767){
      $scope.mediumScreen = true;
    }
    $scope.$apply();
  });

  var getAvatar = function () {
>>>>>>> dd54db91

                  $http({

                    method: 'GET',
                    url: '/api/profile?uid=' + $rootScope.uid

                  }).success(function(data, status){

                    $rootScope.avatar = data.img;

                  }).error(function(data, status){

                    if(status === 401){
                      $window.location.assign('/');
                    }

                  });
                }

                getAvatar();

              });


<<<<<<< HEAD
              photoApp.controller('ModalInstanceController', function($scope, $modalInstance, items) {

                $scope.items = items;
                $scope.selected = {
                  item: $scope.items[0]
                };
=======
photoApp.controller('ModalInstanceController', function($http, $scope, $modalInstance, items) {

  $scope.items = items;
  $scope.shares = '';
  $scope.tags = '';
  $scope.selected = {
    item: $scope.items[0]
  };
>>>>>>> dd54db91

                $scope.ok = function () {
                  $modalInstance.close($scope.selected.item);
                };

<<<<<<< HEAD
                $scope.cancel = function () {
                  $modalInstance.dismiss('cancel');
                };
              });
=======
  $scope.cancel = function () {
    $modalInstance.dismiss('cancel');
  };

  $scope.uploadFile = function(){
    var fd = new FormData();
    fd.append("file", $scope.files[0]);

    var url = "/api/upload?visibility=" + $scope.visibility;

    if($scope.shares != ''){
      var shares = $scope.shares;
      var shareArray = shares.split(' ');
      url = url + '&share=' + shareArray.join();
    }

    if($scope.tags != ''){
      var tags = $scope.tags;
      var tagArray = tags.split(' ');
      url = url + '&q=' + tagArray.join();
    }

    $http.post(url, fd, {
      headers: { 'Content-Type' : undefined, 'X-Content-Length' : $scope.files[0].size},
      transformRequest: angular.identity
    }).success($scope.ok);
  }
});
>>>>>>> dd54db91
<|MERGE_RESOLUTION|>--- conflicted
+++ resolved
@@ -14,71 +14,17 @@
         var type = 'public';
         var tags = '';
 
-<<<<<<< HEAD
         if($route.current.params.type){
           type = $route.current.params.type;
         }
-=======
-    $scope.loading = true;
-    //Request to Node server
-    apiService.getFeed(params).then(
-
-      //On success: bind data to scope, render image gallery
-      function(data, status){
-        $scope.data = data.data;
-
-        angular.element(document).ready(function(){
-          index = 21;
-          $('#gallery').justifiedGallery(galleryConfig);
-          $scope.loading = false;
-        });
-
-      },
-
-      //On error: if unauthorized redirect to '/' for relogin
-      function(data, status){
-        $scope.loading = false;
->>>>>>> dd54db91
 
         if($route.current.params.tags){
           tags = $route.current.params.tags;
         }
 
-<<<<<<< HEAD
         return apiService.getFeed('?type=' + type + '&q=' + tags + '&ps=20&si=1', successCallback, errorCallback)
         .then(function(){
           return feed;
-=======
-      }
-    );
-  }
-
-  $scope.getPrivateFeed = function(){
-    index = 1;
-    $scope.state = 'private';
-    //Request parameters
-    //If search query: add tags to request
-    var params = '?type=private';
-
-    if($routeParams.tags){
-      params += '&q=' + $routeParams.tags;
-    }
-
-    params += '&ps=20' + '&si=' + index;
-
-    $scope.loading = true;
-    //Request to Node server
-    apiService.getFeed(params).then(
-
-      //On success: bind data to scope, render image gallery
-      function(data, status){
-        $scope.data = data.data;
-
-        angular.element(document).ready(function(){
-          index = 21;
-          $('#gallery').justifiedGallery(galleryConfig);
-          $scope.loading = false;
->>>>>>> dd54db91
         });
 
 
@@ -86,103 +32,10 @@
           feed = data;
         }
 
-<<<<<<< HEAD
         function errorCallback(data, status){
           console.log("Error!");
-=======
-      }
-    );
-  }
-
-  $scope.loadMore = function(){
-
-    if ($scope.loading) return;
-    $scope.loading = true;
-
-    var params = '?type=' + $scope.state;
-
-    if($routeParams.tags){
-      params += '&q=' + $routeParams.tags;
-    }
-
-    params += '&ps=5&si=' + index;
-
-
-    apiService.getFeed(params).then(
-
-      function(data, status){
-        $scope.data = $scope.data.concat(data.data);
-        index += 5;
-        angular.element(document).ready(function() {
-          $("#gallery").justifiedGallery('norewind');
-          $scope.loading = false;
-        });
-      },
-      function(data, status){
-        $scope.loading = false;
-        if(status === 401){
-          $window.location.assign('/');
-        }
-      }
-    );
-  }
-
-  $scope.getPublicFeed();
-});
-
-photoApp.controller('photoController', function($scope, $rootScope, $http, $routeParams, $window, $cookies, apiService) {
-
-  $scope.cookie = JSON.parse($cookies.get('user'));
-  $scope.uid = $scope.cookie.uid;
-  $scope.pageClass = 'page-photo';
-  $scope.liked = false;
-
-  $scope.like = function(){
-    var params = '?lid=' + $routeParams.lid + '&pid=' + $routeParams.pid;
-    if($scope.liked){
-      params += '&r=false';
-    } else {
-      params =+ '&r=true';
-    }
-    apiService.postLike(params).then(
-      function(data, status){
-        console.log("Liked");
-        if($scope.liked){
-          $scope.liked = false;
-          $scope.photo.likes -= 1;
-        } else {
-          $scope.liked = true;
-          $scope.photo.likes += 1;
-        }
-      },
-      function(data, status){
-        if(status === 401){
-          $window.location.assign('/');
->>>>>>> dd54db91
-        }
-
-<<<<<<< HEAD
-=======
-    $http({
-
-      method:'GET',
-      url:'/api/photo?lid=' + $routeParams.lid + '&pid=' + $routeParams.pid
-
-    }).success(function(data, status){
-
-      data.published = new Date(data.published);
-      data.published = data.published.toLocaleDateString();
-
-      $scope.photo = data;
-      $scope.liked = data.liked;
-      $scope.getComments(data.uid);
-      getProfile();
-
-    }).error(function(data, status){
-
-      if(status === 401){
-        $window.location.assign('/');
->>>>>>> dd54db91
+        }
+
       }
     },
     controller  : 'homeController',
@@ -190,7 +43,6 @@
 
   // route for the about page
   .when('/photo/:lid/:pid', {
-
     templateUrl : 'pages/page-photo.html',
 
     resolve     :  {
@@ -239,10 +91,10 @@
           controller  : 'photoController'
         })
 
-        // route for the contact page
-        .when('/profile/:uid', {
-          templateUrl : 'pages/page-profile.html',
-          resolve     :  {
+  // route for the contact page
+  .when('/profile/:uid', {
+    templateUrl : 'pages/page-profile.html',
+	resolve     :  {
             profileData : function($route, apiService){
               var resolveData = {};
 
@@ -271,16 +123,16 @@
                 }
               }
             },
-            controller  : 'profileController'
-          })
-
-          .otherwise({
+    controller  : 'profileController'
+  })
+
+	.otherwise({
             redirectTo: '/public'
           })
-        });
-
-
-        photoApp.controller('homeController', function($scope, $routeParams, $window, apiService, feedData) {
+});
+
+
+photoApp.controller('homeController', function($scope, $routeParams, $window, apiService, feedData) {
 
           //Class for ng-view in index.html
           $scope.pageClass = 'page-home';
@@ -293,7 +145,6 @@
           var pageSize = 20;
           $scope.loading = true;
 
-<<<<<<< HEAD
           angular.element(document).ready(function(){
             $('#mygallery').justifiedGallery(galleryConfig);
             $scope.loading = false;
@@ -309,16 +160,6 @@
             console.log("Loading!!!!!");
             var type;
             var tags = '';
-=======
-photoApp.controller('profileController', function($scope, $http, $routeParams, $window, apiService) {
-
-
-  $scope.pageClass = 'page-profile';
-  var galleryConfig = { rowHeight: window.screen.height * .25,  margins: 10 };
-
-  var index = 1;
-  $scope.loading = false;
->>>>>>> dd54db91
 
             if($routeParams.type){
               type = $routeParams.type;
@@ -349,15 +190,16 @@
 
         });
 
-        photoApp.controller('photoController', function($scope, $rootScope, $http, $routeParams, $window, $cookies, apiService, photoData) {
+photoApp.controller('photoController', function($scope, $rootScope, $http, $routeParams, $window, $cookies, apiService) {
 
           $scope.cookie = JSON.parse($cookies.get('user'));
           $scope.uid = $scope.cookie.uid;
           $scope.pageClass = 'page-photo';
           $scope.photo = photoData.photo;
           $scope.comments = photoData.comments;
-
-          $scope.addComment = function(){
+		  $scope.liked = photo.liked;
+
+		$scope.addComment = function(){
             apiService.addComment($scope.content, '?pid=' + $scope.photo.pid + '&uid=' + $scope.uid, addCommentCallback, errorCallback)
             .then(function(){
               apiService.getComments('?pid=' + $scope.photo.pid + '&uid=' + $scope.uid, commentCallback, errorCallback)
@@ -365,9 +207,12 @@
                 apiService.getProfiles($scope.comments, profilesCallback, errorCallback)
                 .then(function(){
                   return;
-                });});});}
-
-                function addCommentCallback(data, status){
+                });
+			   });
+			})
+		;}
+
+		function addCommentCallback(data, status){
                   $scope.content = '';
                 }
 
@@ -383,165 +228,97 @@
                   console.log("Error!");
                 }
 
-<<<<<<< HEAD
-                // $scope.liked = false;
-                //
-                // $scope.like = function(){
-                //   var params = '?lid=' + $routeParams.lid + '&pid=' + $routeParams.pid;
-                //   if($scope.liked){
-                //     params += '&r=off';
-                //   } else {
-                //     params =+ '&r=on';
-                //   }
-                //   apiService.putLike(params).then(
-                //     function(data, status){
-                //       console.log("Liked")
-                //       if($scope.liked){
-                //         $scope.liked = false;
-                //         $scope.photo.likes -= 1;
-                //       } else {
-                //         $scope.liked = true;
-                //         $scope.photo.likes += 1;
-                //       }
-                //     },
-                //     function(data, status){
-                //       if(status === 401){
-                //         $window.location.assign('/');
-                //       }
-                //     }
-                //   )
-                // }
-
-
-              });
-
-
-              photoApp.controller('profileController', function($scope, $http, $routeParams, $window, apiService, profileData) {
-
-
-                $scope.pageClass = 'page-profile';
-                $scope.profile = profileData.data;
-                $scope.data = profileData.feed;
-
-                var galleryConfig = { rowHeight: window.screen.height * .25,  margins: 10 };
-
-                angular.element(document).ready(function(){
+  $scope.like = function(){
+    var params = '?lid=' + $routeParams.lid + '&pid=' + $routeParams.pid;
+    if($scope.liked){
+      params += '&r=off';
+    } else {
+      params =+ '&r=on';
+    }
+    apiService.putLike(params).then(
+      function(data, status){
+        console.log("Liked")
+        if($scope.liked){
+          $scope.liked = false;
+          $scope.photo.likes -= 1;
+        } else {
+          $scope.liked = true;
+          $scope.photo.likes += 1;
+        }
+      },
+      function(data, status){
+        if(status === 401){
+          $window.location.assign('/');
+        }
+      }
+    )
+  }
+});
+
+
+photoApp.controller('profileController', function($scope, $http, $routeParams, $window) {
+
+
+  $scope.pageClass = 'page-profile';
+  $scope.profile = profileData.data;
+  $scope.data = profileData.feed;
+
+  var galleryConfig = { rowHeight: window.screen.height * .25,  margins: 10 };
+
+	angular.element(document).ready(function(){
                   $('#profileGallery').justifiedGallery(galleryConfig);
                 });
-
-=======
-  $scope.getUploadFeed = function(){
-    index = 1;
-
-    var params = '?type=user&uid=' + $routeParams.uid;
-
-    params += '&ps=20' + '&si=' + index;
-
-    $scope.loading = true;
-
-    apiService.getFeed(params).then(
-      function(data, status){
-        $scope.uploadFeed = data.data;
-
-        angular.element(document).ready(function(){
-          index = 21;
-          $('#gallery').justifiedGallery(galleryConfig);
-          $scope.loading = false;
-        })
-      },
-      function(data, status){
-        $scope.loading = false;
-
-        if(status === 401) $window.location.assign('/');
+});
+
+photoApp.controller('navbarController', function($scope, $rootScope, $http, $route, $routeParams, $cookies, $modal, $log, $window){
+
+  $scope.cookie = JSON.parse($cookies.get('user'));
+  $scope.displayName = $scope.cookie.displayName;
+  $rootScope.uid = $scope.cookie.uid;
+
+  $scope.searchQuery = '';
+
+  $scope.items = ['item1', 'item2', 'item3'];
+
+  $scope.animationsEnabled = false;
+
+  $scope.open = function (size) {
+
+    var modalInstance = $modal.open({
+      animation: $scope.animationsEnabled,
+      templateUrl: 'myModalContent.html',
+      controller: 'ModalInstanceController',
+      size: size,
+      resolve: {
+        items: function () {
+          return $scope.items;
+        }
       }
-    );
+    });
+
+    modalInstance.result.then(function (selectedItem) {
+      $scope.selected = selectedItem;
+    }, function () {
+      $log.info('Modal dismissed at: ' + new Date());
+    });
+  };
+
+  $scope.toggleAnimation = function () {
+    $scope.animationsEnabled = !$scope.animationsEnabled;
+  };
+
+  $scope.search = function () {
+
+    if($scope.searchQuery){
+
+      $scope.searchTags = $scope.searchQuery.split(" ");
+
+      $window.location.assign('/#/?tags=' + $scope.searchTags.join());
+
+    }
+
   }
 
-  $scope.loadMore = function(){
-    if($scope.loading) return;
-    console.log('loading more');
-
-    $scope.loading = true;
-
-    var params = '?type=user&uid=' + $routeParams.uid;
-
-    params += '&ps=5&si=' + index;
-
-    apiService.getFeed(params).then(
-      function(data, status){
-        $scope.uploadFeed = $scope.uploadFeed.concat(data.data);
-        index += 5;
-        angular.element(document).ready(function(){
-          $('#gallery').justifiedGallery('norewind');
-          $scope.loading = false;
-        });
-      },
-      function(data, status){
-        $scope.loading = false;
-        if(status === 401) $window.location.assign('/');
-      }
-    );
-  }
-
-
-  getProfile();
-  $scope.getUploadFeed();
->>>>>>> dd54db91
-
-              });
-
-              photoApp.controller('navbarController', function($scope, $rootScope, $http, $route, $routeParams, $cookies, $modal, $log, $window){
-
-                $scope.cookie = JSON.parse($cookies.get('user'));
-                $scope.displayName = $scope.cookie.displayName;
-                $rootScope.uid = $scope.cookie.uid;
-
-                $scope.searchQuery = '';
-
-                $scope.items = ['item1', 'item2', 'item3'];
-
-                $scope.animationsEnabled = false;
-
-                $scope.open = function (size) {
-
-                  var modalInstance = $modal.open({
-                    animation: $scope.animationsEnabled,
-                    templateUrl: 'myModalContent.html',
-                    controller: 'ModalInstanceController',
-                    size: size,
-                    resolve: {
-                      items: function () {
-                        return $scope.items;
-                      }
-                    }
-                  });
-
-                  modalInstance.result.then(function (selectedItem) {
-                    $scope.selected = selectedItem;
-                  }, function () {
-                    $log.info('Modal dismissed at: ' + new Date());
-                  });
-                };
-
-                $scope.toggleAnimation = function () {
-                  $scope.animationsEnabled = !$scope.animationsEnabled;
-                };
-
-                $scope.search = function () {
-
-                  if($scope.searchQuery){
-
-                    $scope.searchTags = $scope.searchQuery.split(" ");
-
-                    $window.location.assign('/#/?tags=' + $scope.searchTags.join());
-
-                  }
-
-                }
-
-<<<<<<< HEAD
-                var getAvatar = function () {
-=======
   $scope.mediumScreen = true;
   $(document).ready(function(){
     if ($(window).width() <= 1148 || $(window).width() >= 767){
@@ -563,39 +340,30 @@
   });
 
   var getAvatar = function () {
->>>>>>> dd54db91
-
-                  $http({
-
-                    method: 'GET',
-                    url: '/api/profile?uid=' + $rootScope.uid
-
-                  }).success(function(data, status){
-
-                    $rootScope.avatar = data.img;
-
-                  }).error(function(data, status){
-
-                    if(status === 401){
-                      $window.location.assign('/');
-                    }
-
-                  });
-                }
-
-                getAvatar();
-
-              });
-
-
-<<<<<<< HEAD
-              photoApp.controller('ModalInstanceController', function($scope, $modalInstance, items) {
-
-                $scope.items = items;
-                $scope.selected = {
-                  item: $scope.items[0]
-                };
-=======
+
+    $http({
+
+      method: 'GET',
+      url: '/api/profile?uid=' + $rootScope.uid
+
+    }).success(function(data, status){
+
+      $rootScope.avatar = data.img;
+
+    }).error(function(data, status){
+
+      if(status === 401){
+        $window.location.assign('/');
+      }
+
+    });
+  }
+
+  getAvatar();
+
+});
+
+
 photoApp.controller('ModalInstanceController', function($http, $scope, $modalInstance, items) {
 
   $scope.items = items;
@@ -604,18 +372,11 @@
   $scope.selected = {
     item: $scope.items[0]
   };
->>>>>>> dd54db91
-
-                $scope.ok = function () {
-                  $modalInstance.close($scope.selected.item);
-                };
-
-<<<<<<< HEAD
-                $scope.cancel = function () {
-                  $modalInstance.dismiss('cancel');
-                };
-              });
-=======
+
+  $scope.ok = function () {
+    $modalInstance.close($scope.selected.item);
+  };
+
   $scope.cancel = function () {
     $modalInstance.dismiss('cancel');
   };
@@ -643,5 +404,4 @@
       transformRequest: angular.identity
     }).success($scope.ok);
   }
-});
->>>>>>> dd54db91
+});