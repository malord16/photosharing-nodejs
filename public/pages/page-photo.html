--- conflicted
+++ resolved
@@ -62,41 +62,29 @@
           </div>
 
           <!--Displays the comments-->
-<<<<<<< HEAD
           <div ng-mouseover="comment.hovered = true" ng-mouseleave="comment.hovered = false" class="media-body">
             <a  href="#/profile/{{comment.uid}}">
               <h4 class="media-heading">{{comment.author}}
                 <button class="deleteCommentButton" ng-click="deleteComment(comment.cid)">
                   <span ng-show="(uid == comment.uid || uid == photo.uid) && comment.hovered" style="color: grey" class="glyphicon glyphicon-remove"></span>
                 </button>
-                <button  class="editCommentButton" ng-click="editComment(comment.cid)">
+                <button  class="editCommentButton" ng-click="edit = !edit">
                   <span ng-show="uid == comment.uid && comment.hovered" style="color: grey" class="glyphicon glyphicon-edit"></span>
                 </button>
               </h4>
             </a>
-            <h5>{{comment.content}}</h5>
-            <h5 class="date">{{comment.date}}</h5>
-          </div>
 
-=======
-          <div class="media-body">
-            <a  href="#/profile/{{comment.uid}}"><h4 class="media-heading">{{comment.author}}</h4></a>
             <h5 ng-show="!edit">{{comment.content}}</h5>
-
             <div ng-show="edit" class="input-group">
             <input type="text" ng-model="comment.content" class="form-control" >
             <span class="input-group-btn"><button ng-click="edit = !edit; editComment(comment.content, comment.cid);" class="btn btn-primary" type="button">Submit</button>
             </span>
             </div>
 
+
             <h5 class="date">{{comment.date}}</h5>
           </div>
 
-          <!--Allows the user to edit a comment-->
-          <div ng-show="uid == comment.uid" class="media-right media-top editComment">
-            <button class="editCommentButton" ng-click="edit = !edit"><span style="color: grey" class="glyphicon glyphicon-edit"></span></button>
-          </div>
->>>>>>> 64469fcf
 
 
         </li>
