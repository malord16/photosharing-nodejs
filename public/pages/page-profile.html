--- conflicted
+++ resolved
@@ -2,21 +2,16 @@
 <div class="container-fluid">
   <div class="row" id="profile">
     <div class="col-md-2">
-      <img class="img-responsive img-circle" ng-src={{profile.img}} id="profileImg"></img>
+      <img class="img-responsive img-circle" src={{profile.img}} id="profileImg"></img>
     </div>
-    <div class="col-md-10">
+    <div class="col-md-4">
       <h1>{{profile.name}}</h1>
-      <h4>Email: {{profile.email}}</h4>
+      <h3>{{profile.email}}</h3>
     </div>
   </div>
   <div class="row">
     <div class="col-md-12">
-<<<<<<< HEAD
-      <div id="profileGallery">
-        <div ng-repeat="img in data">
-          <a href="#/photo/{{img.lid}}/{{img.pid}}"><img src="{{img.thumbnail}}"/></a>
-=======
-      <div infinite-scroll="loadMore()" infinite-scroll-distance="1" id="gallery">
+      <div infinite-scroll="loadMore()" infinite-scroll-distance="1" id="profileGallery">
         <div ng-repeat="img in uploadFeed">
           <a href="#/photo/{{img.lid}}/{{img.pid}}">
             <img ng-src="{{img.thumbnail}}"/>
@@ -25,7 +20,6 @@
             <a href="#/photo/{{img.lid}}/{{img.pid}}">{{img.title}}</a>
             <div id="author"><a href="#/profile/{{img.uid}}">{{img.photographer}}</a></div>
           </div>
->>>>>>> dd54db91
         </div>
       </div>
     </div>
