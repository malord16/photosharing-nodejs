<div class="container-full">

<<<<<<< HEAD
  <div class="row profileContainer" id="profile" align="middle">
    <div class="col-md-12">
      <img class="img-responsive img-circle" ng-src={{profile.img}} id="profileImg"></img>
      <div class="profileInfo">
        <h1 class="user">{{profile.name}}</h1>
      </div>
=======
<div class="container-fluid">
  <div class="row" id="profile">
    <div class="col-md-2">
      <img class="img-responsive img-circle" src={{profile.img}} id="profileImg"></img>
    </div>
    <div class="col-md-4">
      <h1>{{profile.name}}</h1>
      <h3>{{profile.email}}</h3>
>>>>>>> c7676352
    </div>
  </div>
</div>

<div class="container-fluid">
  <div class="row">
    <div class="col-md-12">
      <div infinite-scroll="loadMore()" infinite-scroll-distance="1" class="gallery" id="profileGallery">
        <div ng-repeat="img in data">
          <a href="#/photo/{{img.lid}}/{{img.pid}}">
            <img ng-src="{{img.thumbnail}}"/>
          </a>
          <div class="caption">
            <a href="#/photo/{{img.lid}}/{{img.pid}}">{{img.title}}</a>
            <div id="author"><a href="#/profile/{{img.uid}}">{{img.photographer}}</a></div>
          </div>
        </div>
      </div>
    </div>

</div><|MERGE_RESOLUTION|>--- conflicted
+++ resolved
@@ -1,22 +1,12 @@
 <div class="container-full">
 
-<<<<<<< HEAD
+
   <div class="row profileContainer" id="profile" align="middle">
     <div class="col-md-12">
       <img class="img-responsive img-circle" ng-src={{profile.img}} id="profileImg"></img>
       <div class="profileInfo">
         <h1 class="user">{{profile.name}}</h1>
       </div>
-=======
-<div class="container-fluid">
-  <div class="row" id="profile">
-    <div class="col-md-2">
-      <img class="img-responsive img-circle" src={{profile.img}} id="profileImg"></img>
-    </div>
-    <div class="col-md-4">
-      <h1>{{profile.name}}</h1>
-      <h3>{{profile.email}}</h3>
->>>>>>> c7676352
     </div>
   </div>
 </div>
