<body  ng-app="photoApp">

<h1></h1>

<div>
  <center>
    <a id="public" class="btn btn-circle-lg btn-primary">Public</a>
    <a id="private" class="btn btn-circle-lg btn-success">Private</a>
  </center>
</div>

<div style="height:500px">
<div infinite-scroll="loadMore()" infinite-scroll-distance="1" id="mygallery">
  <div ng-repeat="entry in data">
<<<<<<< HEAD
    <a href="#/photo/{{entry.lid}}/{{entry.pid}}"><img ng-src="{{entry.thumbnail}}"/></a>
=======
    <a href="#/photo/{{entry.lid}}/{{entry.pid}}">
      <img src="{{entry.thumbnail}}"/>
    </a>
    <div class="caption">
      <a href="#/photo/{{entry.lid}}/{{entry.pid}}">{{entry.title}}</a>
      <div id="author"><a href="#/profile/{{entry.uid}}">{{entry.photographer}}</a></div>
    </div>
>>>>>>> 389126e7
  </div>
</div>
</div>


</body><|MERGE_RESOLUTION|>--- conflicted
+++ resolved
@@ -12,17 +12,13 @@
 <div style="height:500px">
 <div infinite-scroll="loadMore()" infinite-scroll-distance="1" id="mygallery">
   <div ng-repeat="entry in data">
-<<<<<<< HEAD
-    <a href="#/photo/{{entry.lid}}/{{entry.pid}}"><img ng-src="{{entry.thumbnail}}"/></a>
-=======
     <a href="#/photo/{{entry.lid}}/{{entry.pid}}">
-      <img src="{{entry.thumbnail}}"/>
+      <img ng-src="{{entry.thumbnail}}"/>
     </a>
     <div class="caption">
       <a href="#/photo/{{entry.lid}}/{{entry.pid}}">{{entry.title}}</a>
       <div id="author"><a href="#/profile/{{entry.uid}}">{{entry.photographer}}</a></div>
     </div>
->>>>>>> 389126e7
   </div>
 </div>
 </div>
