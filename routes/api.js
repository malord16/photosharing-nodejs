--- conflicted
+++ resolved
@@ -29,10 +29,7 @@
     res.redirect('/');
 
   //config.server.domain is the domain name of the server (without the https or the directoy i.e example.com)
-<<<<<<< HEAD
-  var url = 'https://' + server.domain + '/files/basic/anonymous/api/documents/feed';
-  //var headers = {'Authorization': 'Bearer ' + req.user.accessToken};
-=======
+
   var url = 'https://' + server.domain + '/files/oauth/anonymous/api/documents/feed';
 
   //if query parameters exist, append them onto the url
@@ -46,7 +43,7 @@
   // Authorization: Bearer + key. Passport gives us access to the user profile
   // we saved through the request user object
   headers['Authorization'] = req.user.accessToken;
->>>>>>> e554367f
+
 
   var options = {
     url: url,
