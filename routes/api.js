/* Copyright 2015 IBM Corporation
Licensed under the Apache License, Version 2.0 (the "License");
you may not use this file except in compliance with the License.
You may obtain a copy of the License at
http://www.apache.org/licenses/LICENSE-2.0
Unless required by applicable law or agreed to in writing, software
distributed under the License is distributed on an "AS IS" BASIS,
WITHOUT WARRANTIES OR CONDITIONS OF ANY KIND, either express or implied.
See the License for the specific language governing permissions and
limitations under the License. */

var express = require('express');
var router = express.Router();
var config = require('../config/server');
var parseString = require('xml2js').parseString;
var request = require('request');
var Busboy = require('busboy');
var fs = require('fs');

// redirect to homepage
router.get('/', function(req, res, next) {
  res.redirect('/');
});

//getfeed for home page content
router.get('/feed', function(req, res, next){
  if(!req.user)
    return res.status(401).end();

  //config.server.domain is the domain name of the server (without the https or the directoy i.e example.com)

<<<<<<< HEAD
  var url = 'https://' + config.server.domain + '/files/oauth/api/documents/feed?visibility=public&includeTags=true&ps=20';
=======
  var url = 'https://' + config.server.domain + '/files/oauth/api/documents/feed?visibility=public&includeTags=true&ps=25';
>>>>>>> 1987e3a9

  //if query parameters exist, append them onto the url
  if(!isEmpty(req.query.q)){
    url = url + '?tag=' + req.query.q;
  }

  var headers = {};

  // we must attach the key we got through passportto the header as
  // Authorization: Bearer + key. Passport gives us access to the user profile
  // we saved through the request user object
  headers['Authorization'] = 'Bearer ' + req.user.accessToken;


  var options = {
    url: url,
    headers: headers
  };

  request.get(options, function(error, response, body){

    // if there is an error lets log it to the console and inform the angular
    // of our app so it can be handled
    if(error){
      console.log('Error occured while getting feed from Connections Cloud: ' + error);
      return res.status(500).end();
    } else {

      // otherwise, the api returns an xml which can be easily converted to a
      // JSON to make parsing easier using the xml2js module for nodejs
      parseString(body, function(err, result){
        fs.writeFile("Response.txt", JSON.stringify(result));

        // initialize the array of photos we will be sending back
        var photos = [];

        // get the actual entries object in the response
        var entries = result.feed.entry;

        // iterate over the entries to send back each photo that was returned
        for(var i = 0; i < entries.length; i++){
          var photo = {};
          var entry = entries[i];

          // the photo id which is used to reference the photo internally for
          // ibm connection cloud, this will need to be stored to quickly
          // get the photo and information on the photo later
          photo.pid = entry['td:uuid'][0];

          // iterate through the tags in the entry and build an object that has
          // all the tags, starting at 1 because the first category describes
          // the document and is not a true 'tag'
          var tags = [];
          for(var j = 1; j < entry.category.length; j ++){
            var category = entry.category[j];
            var tag = category.$.label;
            tags.push(tag);
          }
          photo.tags = tags;

          // the author of the file, and in our case the photographer
          photo.photographer = entry.author[0].name[0];

          // the title of the document
          photo.title = entry.title[0]['_'];

          // the upload date of the document
          photo.published = entry.published[0];

          // the link object contains many links related to the document,
          // however we want the link to the actual image, therefore we will
          // look for the object with the type of image
          for(var j = 0; j < entry.link.length; j++){
            var link = entry.link[j];
            var type = link.$.type;
            if(!(type === undefined) && (type.indexOf('image') > -1)){
              photo.image = link.$.href;
              break;
            }
          }

          // the link object contains many links related to the document,
          // however we want the link to the thumbnail, therefore we will
          // look for the object with the rel of thumbnail
          for(var j = 0; j < entry.link.length; j++){
            var link = entry.link[j];
            var rel = link.$.rel;
            if(!(rel === undefined) && (rel.indexOf('thumbnail') > -1)){
              photo.thumbnail = link.$.href;
              break;
            }
          }

          // in addition we need to pass the library id of the entry, for later
          // calls in which we will have to pass the library id to the api
          photo.lid = entry['td:libraryId'][0];

          // push the photo to our photos array
          console.log('pushing :' + JSON.stringify(photo));
          photos.push(photo);
        }

        //return our photos array
        console.log('sending response');
        res.send(photos);
      });
    }
  });
});

router.put('/photo', function(req, res, next){
  if(!req.user)
    return res.status(401).end();

  if(isEmpty(req.query.pid) || isEmpty(req.query.title)) {
    console.log("Query not found");
    return res.status(412).end();
  } else {
    var data = '<title type="text">' + req.query.title + '</title>';
    if(!isEmpty(req.query.tags)){
      var array = req.query.tags.split(',');
      for(var i = 0; i < array.length; i++){
        data = data + '<category term="' + array[i] + '"/>';
      }
    }
    var body =  '<?xml version="1.0" encoding="UTF-8"?><entry xmlns="http://www.w3.org/2005/Atom" xmlns:app="http://www.w3.org/2007/app" xmlns:snx="http://www.ibm.com/xmlns/prod/sn">' + data + '</entry>';
    var url = 'https://' + config.server.domain + '/files/oauth/api/myuserlibrary/document/' + req.query.pid + '/entry';

    var headers = {'Authorization' : 'Bearer ' + req.user.accessToken};

    var options = {
      url: url,
      headers: headers
    };

    request.put(options, function(error, response, body){
      if(error){
        console.log('Error while updating photo: ' + error);
        return res.status(500).end();
      }

      return res.status(200).end();
    });
  }
});

//get photo for retrieving a photo by id
router.get('/photo', function(req, res, next){

  if(!req.user)
    return res.status(401).end();

  //if no id was passed, return an error code
  if(isEmpty(req.query.pid) || isEmpty(req.query.lid)){
    console.log('query not found');
    return res.status(412).end();
  } else {
      var url = 'https://' + config.server.domain + '/files/oauth/api/library/' + req.query.lid + '/document/' + req.query.pid + '/entry?includeTags=true';
      // we must attach the key we got through passportto the header as
      // Authorization: Bearer + key. Passport gives us access to the user profile
      // we saved through the request user object
      var headers = {'Authorization': 'Bearer ' + req.user.accessToken};

      var options = {
        url: url,
        headers: headers
      };


      request.get(options, function(error, response, body){
        if(error){
          console.log('photo error: ' + error);
          res.status(500).end();
        } else {
          // see get feed for more details
          parseString(body, function(err, result){
            var photo = {};
            var entry = result.entry;
            photo.pid = entry['td:uuid'][0];
            var tags = [];
            for(var j = 1; j < entry.category.length; j ++){
              var category = entry.category[j];
              var tag = category.$.label;
              tags.push(tag);
            }
            photo.tags = tags;
            for(var j = 0; j < entry.link.length; j++){
              var link = entry.link[j];
              var type = link.$.type;
              if(!(type === undefined) && (type.indexOf('image') > -1)){
                photo.link = link.$.href;
                break;
              }
            }
            photo.photographer = entry.author[0].name[0];
            photo.uid = entry.author[0]['snx:userid'][0];
            photo.title = entry.title[0]['_'];
            photo.published = entry.published[0];
            var socialx = entry['snx:rank'];
            for(var i = 0; i < socialx.length; i++){
              var x = socialx[i];
              if(x.$.scheme.indexOf('recommendations') > -1){
                photo.likes = parseInt(x['_']);
                break;
              }
            }
            photo.lid = entry['td:libraryId'][0];
            console.log('Sending response');
            res.send(photo);
          });
        }
      });
  }
});

router.put('/like', function(req, res, next){
  if(!req.user)
    return res.status(401).end();

  // check to ensure the necessary queries are included
  if(isEmpty(req.query.pid) || isEmpty(req.query.lid) || isEmpty(req.query.r)){
    console.log('Query not found');
    return req.status(412).end();
  } else {
    // we add the recommendation that was passed to the url
    var url = 'https://' + config.server.domain + '/files/oauth/api/library/' + req.query.lid + '/document/' + req.query.pid + '/media?recommendation=' + req.query.r;

    // Oauth header
    var headers = {'Authorization': 'Bearer ' + req.user.accessToken};

    var options = {
      url: url,
      headers: headers
    };

    request.put(options, function(error, response, body){
      if(error){
        console.log('error in putting like: ' + error);
        return res.status(500).end();
      } else {
        // send back success
        return res.status(200).end();
      }
    });
  }
})

router.get('/comments', function(req, res, next){
  if(!req.user)
    return res.status(401).end();

  //if no id or uid was passed
  if(isEmpty(req.query.pid) || isEmpty(req.query.uid)){
    console.log("query not found");
    return res.status(412).end();
  } else {

    // we need to add category=comment to the end of the url to tell the api
    // we want the comments on the document back
    var url = 'https://' + config.server.domain + '/files/oauth/api/userlibrary/' + req.query.uid + '/document/' + req.query.pid + '/feed?category=comment';

    var headers = {'Authorization': 'Bearer ' + req.user.accessToken};

    var options = {
      url: url,
      headers: headers
    };

    request.get(options, function(error, response, body){
      if(error){
        console.log('error in get comment: ' + error);
        return res.status(500).end();
      } else {
        parseString(body, function(err, result){

          // create the comment array that we will return
          var comments = [];

          // get the main data from the json
          var entries = result.feed.entry;

          // catch if there are no comments on the photo
          if(isEmpty(entries)){
            return res.send(comments);
          }

          // iterate through the comments creating new objects and pushing them
          // to the array
          for(var i = 0; i < entries.length; i++){

            // grab the entry we are iterating on
            var entry = entries[i];

            // create the comment we will add to the array
            var comment = {};

            // grab the author name
            comment.author = entry.author[0].name[0];

            // grab the publish date of the comment
            comment.date = entry.published[0];

            // grab the content of the comment
            comment.content = entry.content[0]['_'];

            // push the comment to the array
            comments.push(comment);
          }

          //return the array of comments
          res.send(comments);
        });
      }
    });
  }
});

router.post('/comments', function(req, res, next){
  if(!req.user)
    return res.status(401).end();

  if(isEmpty(req.query.pid) || isEmpty(req.query.uid)){
    console.log("query not found");
    return res.status(412).end();
  } else {

    // we must get a nonce from the api server in order to post a comment
    // see upload for more info
    var url = 'https://' + config.server.domain + '/files/oauth/api/nonce';

    var headers = {'Authorization': 'Bearer ' + req.user.accessToken}

    var options = {
      url: url,
      headers: headers
    }

    request.get(options, function(error, response, body){
      var nonce = body;

      // we must format the comment into an atom document for the server
      // most of this can just be hardcoded, however in the content tag is
      // where we put our comment
      var body = '<?xml version="1.0" encoding="UTF-8"?><entry xmlns="http://www.w3.org/2005/Atom" xmlns:app="http://www.w3.org/2007/app" xmlns:snx="http://www.ibm.com/xmlns/prod/sn"><category scheme="tag:ibm.com,2006:td/type" term="comment" label="comment"/><content type="text">' + req.body.comment + '</content></entry>';

      var url = 'https://' + config.server.domain + '/files/oauth/api/userlibrary/' + req.query.uid + '/document/' + req.query.pid + '/feed';

      // we then need to added headers in order to tell the api how to handle
      // the request
      var headers = {
        'Authorization': 'Bearer ' + req.user.accessToken,
        'Content-Type': 'application/atom+xml',
        'Content-Length': body.length,
        'X-Update-Nonce': nonce
      };

      // we then add our atom document to the body of the request
      var options = {
        url: url,
        headers: headers,
        body: body
      };

      request.post(options, function(error, response, body){
        if(error){
          console.log('error posting comment: ' + error);
          return res.status(500).end();
        }

        return res.status(200).end();
      });
    });

  }
});

//upload a file
router.post('/upload', function(req, res, next){
  // if the user does not exist, send back forbidden
  if(!req.user)
    return res.status(401).end()

  // before uploading, we must obtain a nonce, which is a handshake between
  // the api and our server to allow us to post to the server
  var url = 'https://' + config.server.domain + '/files/oauth/api/nonce';

  var headers = {'Authorization': 'Bearer ' + req.user.accessToken};

  var options = {
    url: url,
    headers: headers
  };

  // making the nonce request
  request.get(options, function(error, response, body){

    // if there was an error log the error and send back an error
    if(error){
      console.log('nonce failed: ' + error);
      return res.status(500).end()
    } else {

      // the nonce is returned in the body of the response
      var nonce = body;

      // to obtain the file from the client, we use a module called busboy
      // that allows us to obtain the file stream from the client
      var busboy = new Busboy({headers: req.headers});

      // when busboy encounters a file (which should be the only thing it
      // obtains from the page) it will then pip the file to a request to the
      // api server
      busboy.on('file', function(fieldname, file, filename, encoding, mimetype){
        var url = 'https://' + server.domain + '/files/oauth/api/myuserlibrary/feed';

        // the slug is used to tell the api what it should call the file
        var slug = filename;

        var headers = {
          'Authorization': 'Bearer ' + req.user.accessToken,
          'Slug': slug,
          //the nonce is the nonce we obtained before
          'X-Update-Nonce': nonce
        };

        var options = {
          url: url,
          headers: headers
        };

        // we then pipe the file to the request to the api server
        file.pipe(request.post(options, function(error, response, body){

          // if we recieve an error then log it and send and erro back to the
          // client
          if(error){
            console.log('upload failed: ' + error);
            return res.status(500).end();
          }
        }));

      });

      // when the busboy finishes processing the file, send back an OK status
      // and close the connection
      busboy.on('finish', function(){
        return res.status(200).end();
      });
    }
  });
});

router.get('/profile', function(req, res, next){
  if(!req.user){
    return res.status(401).end();
  }

  if(isEmpty(req.query.uid)){
    console.log('query not found');
    return req.status(412).end()
  } else {

    var url = 'https://' + config.server.domain + '/profiles/atom/profile.do?userid=' + req.query.uid;

    var headers = {'Authorization' : 'Bearer ' + req.user.accessToken};

    var options = {
      url : url,
      headers : headers
    };

    request.get(options, function(error, response, body){
      if(error){
        console.log('error: ' + error);
        return res.status(500).end();
      }

      parseString(body, function(err, result){

        var entry = result.feed.entry;

        if(isEmpty(entry)){
          return res.send("User does not exist.");
        }

        // grab the main data of the json
        entry = result.feed.entry[0];

        // create the object we will send back
        var profile = {};

        // grabbing the name of the profile
        profile.name = entry.contributor[0].name[0];

        // grabbing the email of the profile
        profile.email = entry.contributor[0].email[0];

        // iterate through the links to find the image that represents the
        // profile picture
        for(var i = 0; i < entry.link.length; i++){
          if(entry.link[i].$.type.indexOf('image') > -1){
            profile.img = entry.link[i].$.href;
            break;
          }
        }

        //send back the profile
        res.send(profile);
      });
    });
  }
});

var hasOwnProperty = Object.prototype.hasOwnProperty;

function isEmpty(obj) {

    // null and undefined are "empty"
    if (obj == null) return true;

    // Assume if it has a length property with a non-zero value
    // that that property is correct.
    if (obj.length > 0)    return false;
    if (obj.length === 0)  return true;

    // Otherwise, does it have any properties of its own?
    // Note that this doesn't handle
    // toString and valueOf enumeration bugs in IE < 9
    for (var key in obj) {
        if (hasOwnProperty.call(obj, key)) return false;
    }

    return true;
}

module.exports = router;<|MERGE_RESOLUTION|>--- conflicted
+++ resolved
@@ -29,11 +29,7 @@
 
   //config.server.domain is the domain name of the server (without the https or the directoy i.e example.com)
 
-<<<<<<< HEAD
   var url = 'https://' + config.server.domain + '/files/oauth/api/documents/feed?visibility=public&includeTags=true&ps=20';
-=======
-  var url = 'https://' + config.server.domain + '/files/oauth/api/documents/feed?visibility=public&includeTags=true&ps=25';
->>>>>>> 1987e3a9
 
   //if query parameters exist, append them onto the url
   if(!isEmpty(req.query.q)){
