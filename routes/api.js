/* Copyright 2015 IBM Corporation
Licensed under the Apache License, Version 2.0 (the "License");
you may not use this file except in compliance with the License.
You may obtain a copy of the License at
http://www.apache.org/licenses/LICENSE-2.0
Unless required by applicable law or agreed to in writing, software
distributed under the License is distributed on an "AS IS" BASIS,
WITHOUT WARRANTIES OR CONDITIONS OF ANY KIND, either express or implied.
See the License for the specific language governing permissions and
limitations under the License. */

var express = require('express');
var router = express.Router();
var config = require('../config/server');
var parseString = require('xml2js').parseString;
var request = require('request');
var Busboy = require('busboy');
<<<<<<< HEAD
=======

function isAuth(req, res, next){
  if(!req.user)
    return res.status(401).end();
  else
    next();
}
>>>>>>> 0acf5b0c

// redirect to homepage
router.get('/', function(req, res, next) {
  res.redirect('/');
});

//getfeed for home page content
router.get('/feed', isAuth, function(req, res, next){
  var url;

  if(isEmpty(req.query.uid)){

    //config.server.domain is the domain name of the server (without the https or the directoy i.e example.com)
    url = 'https://' + config.server.domain + '/files/oauth/api/documents/feed?visibility=public&includeTags=true&ps=20';

    //if query parameters exist, append them onto the url
    if(!isEmpty(req.query.q)){
      url = url + '?tag=' + req.query.q;
    }

  } else {
    url = 'https://' + config.server.domain + '/files/oauth/api/userlibrary/' + req.query.uid + '/feed';
  }

  var headers = {};

  // we must attach the key we got through passportto the header as
  // Authorization: Bearer + key. Passport gives us access to the user profile
  // we saved through the request user object
  headers['Authorization'] = 'Bearer ' + req.user.accessToken;


  var options = {
    url: url,
    headers: headers
  };

  request.get(options, function(error, response, body){

    // if there is an error lets log it to the console and inform the angular
    // of our app so it can be handled
    if(error){
      console.log('Error occured while getting feed from Connections Cloud: ' + error);
      return res.status(500).end();
    } else {

      // otherwise, the api returns an xml which can be easily converted to a
      // JSON to make parsing easier using the xml2js module for nodejs
      parseString(body, function(err, result){

        // initialize the array of photos we will be sending back
        var photos = [];

        // get the actual entries object in the response
        var entries = result.feed.entry;

        // iterate over the entries to send back each photo that was returned
        for(var i = 0; i < entries.length; i++){
          var photo = {};
          var entry = entries[i];

          // the photo id which is used to reference the photo internally for
          // ibm connection cloud, this will need to be stored to quickly
          // get the photo and information on the photo later
          photo.pid = entry['td:uuid'][0];

          // iterate through the tags in the entry and build an object that has
          // all the tags, starting at 1 because the first category describes
          // the document and is not a true 'tag'
          var tags = [];
          for(var j = 1; j < entry.category.length; j ++){
            var category = entry.category[j];
            var tag = category.$.label;
            tags.push(tag);
          }
          photo.tags = tags;

          // the author of the file, and in our case the photographer
          photo.photographer = entry.author[0].name[0];

          // the title of the document
          photo.title = entry.title[0]['_'];

          // the upload date of the document
          photo.published = entry.published[0];

          // the link object contains many links related to the document,
          // however we want the link to the actual image, therefore we will
          // look for the object with the type of image
          for(var j = 0; j < entry.link.length; j++){
            var link = entry.link[j];
            var type = link.$.type;
            if(!(type === undefined) && (type.indexOf('image') > -1)){
              photo.image = link.$.href;
              break;
            }
          }

          // the link object contains many links related to the document,
          // however we want the link to the thumbnail, therefore we will
          // look for the object with the rel of thumbnail
          for(var j = 0; j < entry.link.length; j++){
            var link = entry.link[j];
            var rel = link.$.rel;
            if(!(rel === undefined) && (rel.indexOf('thumbnail') > -1)){
              photo.thumbnail = link.$.href;
              photo.thumbnail = photo.thumbnail.replace(/medium/i, 'large');
              break;
            }
          }

          // in addition we need to pass the library id of the entry, for later
          // calls in which we will have to pass the library id to the api
          photo.lid = entry['td:libraryId'][0];

          // push the photo to our photos array
          console.log('pushing :' + JSON.stringify(photo));
          photos.push(photo);
        }

        //return our photos array
        console.log('sending response');
        res.send(photos);
      });
    }
  });
});

router.put('/photo', isAuth, function(req, res, next){

  if(isEmpty(req.query.pid) || isEmpty(req.query.title)) {
    console.log("Query not found");
    return res.status(412).end();
  } else {
    var data = '<title type="text">' + req.query.title + '</title>';
    if(!isEmpty(req.query.tags)){
      var array = req.query.tags.split(',');
      for(var i = 0; i < array.length; i++){
        data = data + '<category term="' + array[i] + '"/>';
      }
    }
    var body =  '<?xml version="1.0" encoding="UTF-8"?><entry xmlns="http://www.w3.org/2005/Atom" xmlns:app="http://www.w3.org/2007/app" xmlns:snx="http://www.ibm.com/xmlns/prod/sn">' + data + '</entry>';
    var url = 'https://' + config.server.domain + '/files/oauth/api/myuserlibrary/document/' + req.query.pid + '/entry';

    var headers = {'Authorization' : 'Bearer ' + req.user.accessToken};

    var options = {
      url: url,
      headers: headers
    };

    request.put(options, function(error, response, body){
      if(error){
        console.log('Error while updating photo: ' + error);
        return res.status(500).end();
      }

      return res.status(200).end();
    });
  }
});

//get photo for retrieving a photo by id
router.get('/photo', isAuth, function(req, res, next){

  //if no id was passed, return an error code
  if(isEmpty(req.query.pid) || isEmpty(req.query.lid)){
    console.log('query not found');
    return res.status(412).end();
  } else {
      var url = 'https://' + config.server.domain + '/files/oauth/api/library/' + req.query.lid + '/document/' + req.query.pid + '/entry?includeTags=true';
      // we must attach the key we got through passportto the header as
      // Authorization: Bearer + key. Passport gives us access to the user profile
      // we saved through the request user object
      var headers = {'Authorization': 'Bearer ' + req.user.accessToken};

      var options = {
        url: url,
        headers: headers
      };


      request.get(options, function(error, response, body){
        if(error){
          console.log('photo error: ' + error);
          res.status(500).end();
        } else {
          // see get feed for more details
          parseString(body, function(err, result){
            var photo = {};
            var entry = result.entry;
            photo.pid = entry['td:uuid'][0];
            var tags = [];
            for(var j = 1; j < entry.category.length; j ++){
              var category = entry.category[j];
              var tag = category.$.label;
              tags.push(tag);
            }
            photo.tags = tags;
            for(var j = 0; j < entry.link.length; j++){
              var link = entry.link[j];
              var type = link.$.type;
              if(!(type === undefined) && (type.indexOf('image') > -1)){
                photo.link = link.$.href;
                break;
              }
            }
            photo.photographer = entry.author[0].name[0];
            photo.uid = entry.author[0]['snx:userid'][0];
            photo.title = entry.title[0]['_'];
            photo.published = entry.published[0];
            var socialx = entry['snx:rank'];
            for(var i = 0; i < socialx.length; i++){
              var x = socialx[i];
              if(x.$.scheme.indexOf('recommendations') > -1){
                photo.likes = parseInt(x['_']);
                break;
              }
            }
            photo.lid = entry['td:libraryId'][0];
            console.log('Sending response');
            res.send(photo);
          });
        }
      });
  }
});

router.put('/like', isAuth, function(req, res, next){

  // check to ensure the necessary queries are included
  if(isEmpty(req.query.pid) || isEmpty(req.query.lid) || isEmpty(req.query.r)){
    console.log('Query not found');
    return req.status(412).end();
  } else {
    // we add the recommendation that was passed to the url
    var url = 'https://' + config.server.domain + '/files/oauth/api/library/' + req.query.lid + '/document/' + req.query.pid + '/media?recommendation=' + req.query.r;

    // Oauth header
    var headers = {'Authorization': 'Bearer ' + req.user.accessToken};

    var options = {
      url: url,
      headers: headers
    };

    request.put(options, function(error, response, body){
      if(error){
        console.log('error in putting like: ' + error);
        return res.status(500).end();
      } else {
        // send back success
        return res.status(200).end();
      }
    });
  }
})

router.get('/comments', isAuth, function(req, res, next){

  //if no id or uid was passed
  if(isEmpty(req.query.pid) || isEmpty(req.query.uid)){
    console.log("query not found");
    return res.status(412).end();
  } else {

    // we need to add category=comment to the end of the url to tell the api
    // we want the comments on the document back
    var url = 'https://' + config.server.domain + '/files/oauth/api/userlibrary/' + req.query.uid + '/document/' + req.query.pid + '/feed?category=comment';

    var headers = {'Authorization': 'Bearer ' + req.user.accessToken};

    var options = {
      url: url,
      headers: headers
    };

    request.get(options, function(error, response, body){
      if(error){
        console.log('error in get comment: ' + error);
        return res.status(500).end();
      } else {
        parseString(body, function(err, result){

          // create the comment array that we will return
          var comments = [];

          // get the main data from the json
          var entries = result.feed.entry;

          // catch if there are no comments on the photo
          if(isEmpty(entries)){
            return res.send(comments);
          }

          // iterate through the comments creating new objects and pushing them
          // to the array
          for(var i = 0; i < entries.length; i++){

            // grab the entry we are iterating on
            var entry = entries[i];

            // create the comment we will add to the array
            var comment = {};

            // grab the author name
            comment.author = entry.author[0].name[0];

            // grab the publish date of the comment
            comment.date = entry.published[0];

            // grab the content of the comment
            comment.content = entry.content[0]['_'];

            // push the comment to the array
            comments.push(comment);
          }

          //return the array of comments
          res.send(comments);
        });
      }
    });
  }
});

router.post('/comments', isAuth, function(req, res, next){

  if(isEmpty(req.query.pid) || isEmpty(req.query.uid)){
    console.log("query not found");
    return res.status(412).end();
  } else {

    // we must get a nonce from the api server in order to post a comment
    // see upload for more info
    var url = 'https://' + config.server.domain + '/files/oauth/api/nonce';

    var headers = {'Authorization': 'Bearer ' + req.user.accessToken}

    var options = {
      url: url,
      headers: headers
    }

    request.get(options, function(error, response, body){
      var nonce = body;

      // we must format the comment into an atom document for the server
      // most of this can just be hardcoded, however in the content tag is
      // where we put our comment
      var body = '<?xml version="1.0" encoding="UTF-8"?><entry xmlns="http://www.w3.org/2005/Atom" xmlns:app="http://www.w3.org/2007/app" xmlns:snx="http://www.ibm.com/xmlns/prod/sn"><category scheme="tag:ibm.com,2006:td/type" term="comment" label="comment"/><content type="text">' + req.body.comment + '</content></entry>';

      var url = 'https://' + config.server.domain + '/files/oauth/api/userlibrary/' + req.query.uid + '/document/' + req.query.pid + '/feed';

      // we then need to added headers in order to tell the api how to handle
      // the request
      var headers = {
        'Authorization': 'Bearer ' + req.user.accessToken,
        'Content-Type': 'application/atom+xml',
        'Content-Length': body.length,
        'X-Update-Nonce': nonce
      };

      // we then add our atom document to the body of the request
      var options = {
        url: url,
        headers: headers,
        body: body
      };

      request.post(options, function(error, response, body){
        if(error){
          console.log('error posting comment: ' + error);
          return res.status(500).end();
        }

        return res.status(200).end();
      });
    });

  }
});

//upload a file
router.post('/upload', isAuth, function(req, res, next){

  // before uploading, we must obtain a nonce, which is a handshake between
  // the api and our server to allow us to post to the server
  var url = 'https://' + config.server.domain + '/files/oauth/api/nonce';

  var headers = {'Authorization': 'Bearer ' + req.user.accessToken};

  var options = {
    url: url,
    headers: headers
  };

  // making the nonce request
  request.get(options, function(error, response, body){

    // if there was an error log the error and send back an error
    if(error){
      console.log('nonce failed: ' + error);
      return res.status(500).end()
    } else {

      // the nonce is returned in the body of the response
      var nonce = body;

      // to obtain the file from the client, we use a module called busboy
      // that allows us to obtain the file stream from the client
      var busboy = new Busboy({headers: req.headers});

      // when busboy encounters a file (which should be the only thing it
      // obtains from the page) it will then pip the file to a request to the
      // api server
      busboy.on('file', function(fieldname, file, filename, encoding, mimetype){
        var url = 'https://' + server.domain + '/files/oauth/api/myuserlibrary/feed';

        // the slug is used to tell the api what it should call the file
        var slug = filename;

        var headers = {
          'Authorization': 'Bearer ' + req.user.accessToken,
          'Slug': slug,
          //the nonce is the nonce we obtained before
          'X-Update-Nonce': nonce
        };

        var options = {
          url: url,
          headers: headers
        };

        // we then pipe the file to the request to the api server
        file.pipe(request.post(options, function(error, response, body){

          // if we recieve an error then log it and send and erro back to the
          // client
          if(error){
            console.log('upload failed: ' + error);
            return res.status(500).end();
          }
        }));

      });

      // when the busboy finishes processing the file, send back an OK status
      // and close the connection
      busboy.on('finish', function(){
        return res.status(200).end();
      });
    }
  });
});

router.get('/profile', isAuth, function(req, res, next){

  if(isEmpty(req.query.uid)){
    console.log('query not found');
    return req.status(412).end()
  } else {

    var url = 'https://' + config.server.domain + '/profiles/atom/profile.do?userid=' + req.query.uid;

    var headers = {'Authorization' : 'Bearer ' + req.user.accessToken};

    var options = {
      url : url,
      headers : headers
    };

    request.get(options, function(error, response, body){
      if(error){
        console.log('error: ' + error);
        return res.status(500).end();
      }

      parseString(body, function(err, result){

        var entry = result.feed.entry;

        if(isEmpty(entry)){
          return res.send("User does not exist.");
        }

        // grab the main data of the json
        entry = result.feed.entry[0];

        // create the object we will send back
        var profile = {};

        // grabbing the name of the profile
        profile.name = entry.contributor[0].name[0];

        // grabbing the email of the profile
        profile.email = entry.contributor[0].email[0];

        // iterate through the links to find the image that represents the
        // profile picture
        for(var i = 0; i < entry.link.length; i++){
          if(entry.link[i].$.type.indexOf('image') > -1){
            profile.img = entry.link[i].$.href;
            break;
          }
        }

        //send back the profile
        res.send(profile);
      });
    });
  }
});

var hasOwnProperty = Object.prototype.hasOwnProperty;

function isEmpty(obj) {

    // null and undefined are "empty"
    if (obj == null) return true;

    // Assume if it has a length property with a non-zero value
    // that that property is correct.
    if (obj.length > 0)    return false;
    if (obj.length === 0)  return true;

    // Otherwise, does it have any properties of its own?
    // Note that this doesn't handle
    // toString and valueOf enumeration bugs in IE < 9
    for (var key in obj) {
        if (hasOwnProperty.call(obj, key)) return false;
    }

    return true;
}

module.exports = router;<|MERGE_RESOLUTION|>--- conflicted
+++ resolved
@@ -15,8 +15,6 @@
 var parseString = require('xml2js').parseString;
 var request = require('request');
 var Busboy = require('busboy');
-<<<<<<< HEAD
-=======
 
 function isAuth(req, res, next){
   if(!req.user)
@@ -24,7 +22,6 @@
   else
     next();
 }
->>>>>>> 0acf5b0c
 
 // redirect to homepage
 router.get('/', function(req, res, next) {
