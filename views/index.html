<html>
<script src="components/webcomponentsjs/webcomponents.min.js"></script>

<link rel="import" href="pages/partials/head.html">
<link rel="stylesheet" type="text/css" href="../stylesheets/style.css">

<body  ng-app="photoApp">

<nav ng-controller="navbarController" class="navbar navbar-inverse navbar-fixed-top" role="navigation">
  <div class="container-fluid">
    <div class="navbar-header">
      <button type="button" class="navbar-toggle" data-toggle="collapse" data-target="#navbar-collapse">
        <span class="icon-bar"></span>
        <span class="icon-bar"></span>
        <span class="icon-bar"></span>
      </button>
      <a class="navbar-brand" href="/#/">PhotoNode</a>
    </div>
    <div class="navbar-collapse collapse" id="navbar-collapse">
      <ul class="nav navbar-nav navbar-left">
        <li>
          <a class="profileButton" href="#/profile/{{uid}}"><img id="profilePic" src="{{avatar}}" height=40px>{{displayName}}</a>
        </li>
      </ul>
      <ul class="nav navbar-nav navbar-left">
        <li class="uploadButton">
          <button class="uploadBut" ng-click="open()"><span class="glyphicon glyphicon-upload"></span>Upload</button>
        </li>
      </ul>
      <ul class="nav navbar-nav navbar-right">
        <li class="logoutButton">
          <form action="/logout" method="post">
<<<<<<< HEAD
          <button class="logoutBut" href="/logout" type="submit"><span class="glyphicon glyphicon-log-out"></span>Logout</button>
=======
            <button class="logoutBut" type="submit"><span class="glyphicon glyphicon-log-out"></span>Logout</button>
>>>>>>> 73ca8b35
          </form>
        </li>
      </ul>
      <ul class="nav navbar-nav navbar-right">
        <li class="searchBar">
          <div class="input-group stylish-input-group">
            <input type="text" id="searchText" ng-model="searchQuery" class="form-control" placeholder="Search">
              <span class="input-group-addon">
                <button type="submit" id="searchButton" ng-click="search()">
                  <span class="glyphicon glyphicon-search"></span>
                </button>
              </span>
              <script>
              $("#searchText").keyup(function(event){
                if(event.keyCode == 13){
                  $("#searchButton").click();
                }
              });
              </script>
          </div>
        </li>

      </ul>


    </div>
  </div>
</nav>

<!-- navbar implementation -->
<div ng-controller="navbarController">
<script type="text/ng-template" id="myModalContent.html">
  <div class="modal-header">
    <h3 class="modal-title">Upload your photos!</h3>
  </div>
  <div class="modal-body">

    <form action="/api/upload" method="post" enctype="multipart/form-data">

      <div style="position:relative;">
    		<a class='btn btn-primary' href='javascript:;'>
    			Choose File...
    			<input type="file" style='position:absolute;z-index:2;top:0;left:0;filter: alpha(opacity=0);opacity:0;background-color:transparent;color:transparent;' name="file_source" size="40"  onchange='$("#upload-file-info").html($(this).val());'>
    		</a>
    		&nbsp;
    		<span class='label label-info' id="upload-file-info"></span>
    	</div>

      <div class="form-group">
        <label for="tag">Tags:</label>
        <input type="text" class="form-control" id="tag">
      </div>

    </form>

  </div>
  <div class="modal-footer">
    <button type="submit" class="btn btn-info" ng-click="ok()">Upload</button>
    <button class="btn btn-warning" ng-click="cancel()">Close</button>
  </div>


</script>
</div>

<div id="main">

    <div class="page {{pageClass}}" ng-view></div>

</div>

</div>


</body>

</html><|MERGE_RESOLUTION|>--- conflicted
+++ resolved
@@ -30,11 +30,7 @@
       <ul class="nav navbar-nav navbar-right">
         <li class="logoutButton">
           <form action="/logout" method="post">
-<<<<<<< HEAD
-          <button class="logoutBut" href="/logout" type="submit"><span class="glyphicon glyphicon-log-out"></span>Logout</button>
-=======
             <button class="logoutBut" type="submit"><span class="glyphicon glyphicon-log-out"></span>Logout</button>
->>>>>>> 73ca8b35
           </form>
         </li>
       </ul>
