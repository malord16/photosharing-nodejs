<html>

<!--Necessary sources-->
<script src="components/webcomponentsjs/webcomponents.min.js"></script>

<link rel="import" href="pages/partials/head.html">
<link rel="stylesheet" type="text/css" href="../stylesheets/style.css">

<body  ng-app="photoApp">

<!--Calls back to navbarController, and creates the navbar fixed at the top of the screen-->
<nav ng-controller="navbarController" class="navbar navbar-inverse navbar-fixed-top" role="navigation">

  <div class="container-fluid">
    <div class="navbar-header">

      <!--Creates hamburger icon and functionality of collapsing the navbar-->
      <button type="button" class="navbar-toggle" data-toggle="collapse" data-target="#navbar-collapse">
        <span class="icon-bar"></span>
        <span class="icon-bar"></span>
        <span class="icon-bar"></span>
      </button>

      <!--The name of the app/site-->
      <a class="navbar-brand" href="/#/">PhotoNode</a>

    </div>

    <!--Defines what will be collapsed into the hamburger when screens are smaller-->
    <div class="navbar-collapse collapse" id="navbar-collapse">

      <!--Places the following to the left of the navbar-->
      <ul class="nav navbar-nav navbar-left">
        <li>
          <!--Displays the user's profile picture and user idea-->
          <a class="profileButton" href="#/profile/{{uid}}"><img id="profilePic" src="{{$root.avatar}}" height=40px>{{displayName}}</a>
        </li>
      </ul>

      <!--Places the following to the left of the navbar-->
      <ul class="nav navbar-nav navbar-left">
        <li class="uploadButton">
          <!--Displays the upload button-->
          <button class="uploadBut" ng-click="open()"><span class="glyphicon glyphicon-upload"></span>Upload</button>
        </li>
      </ul>

      <!--Places the following to the right of the navbar-->
      <ul class="nav navbar-nav navbar-right">
        <li class="logoutButton">
          <!--Creates a form that directs the user to logout-->
          <form action="/logout" method="post">
            <!--Displays the logout button-->
            <button class="logoutBut" type="submit"><span class="glyphicon glyphicon-log-out"></span>Logout</button>
          </form>
        </li>
      </ul>

      <!--Places the following to the right of the navbar-->
      <ul class="nav navbar-nav navbar-right">

        <!--Displays the search bar and defines its functionality-->
        <li class="searchBar">
          <div class="input-group stylish-input-group">
            <input type="text" id="searchText" ng-model="searchQuery" class="form-control" placeholder="Search">
              <span class="input-group-addon">
                <button type="submit" id="searchButton" ng-click="search()">
                  <span class="glyphicon glyphicon-search"></span>
                </button>
              </span>

              <!--Allows the user to hit enter and submit search-->
              <script>
              $("#searchText").keyup(function(event){
                if(event.keyCode == 13 || event.which == 13){
                  $("#searchButton").click();
                }
              });
              </script>

        </div>
        </li>

      </ul>

    </div>
  </div>
</nav>

<!--Calls navbarController to allow functionality of the upload modal-->
<div ng-controller="navbarController">
  <script type="text/ng-template" id="myModalContent.html">

<<<<<<< HEAD
=======
    <!-- Upload header/title -->
>>>>>>> a56b6377
    <div class="modal-header">
      <h3 class="modal-title">Upload your photos!</h3>
    </div>

<<<<<<< HEAD
    <div class="modal-body">
      <form action="/api/upload" method="post" enctype="multipart/form-data">
=======
    <!-- The modal's body -->
    <div class="modal-body">

      <!-- Declares the form as a file-uploader -->
>>>>>>> a56b6377
        <div style="position:relative;">
      		<a class='btn btn-primary' href='javascript:;'>
      			Choose File...
      			<input type="file" file-input="files" style='position:absolute;z-index:2;top:0;left:0;filter: alpha(opacity=0);opacity:0;background-color:transparent;color:transparent;' name="file_source" size="40"  onchange='$("#upload-file-info").html($(this).val());'>
      		</a>
      		&nbsp;
      		<span class='label label-info' id="upload-file-info"></span>
      	</div>
<<<<<<< HEAD
=======

        <!-- Creates ability to make tags for photos -->
>>>>>>> a56b6377
        <div class="form-group">
          <label for="tag">Tags:</label>
          <input ng-model="tags" type="text" class="form-control" id="tag">
        </div>
<<<<<<< HEAD
      </form>
    </div>
    <div class="modal-footer">
      <button type="submit" class="btn btn-info" ng-click="ok()">Upload</button>
=======

        <div class="form-group">
          <label for="shares">Share with:</label>
          <input ng-model="shares" type="text" class="form-control" id="shares">
        </div>

    </div>

    <!-- The modal's footer -->
    <div class="modal-footer">

      <!-- Creates the submit/"Upload" and "Close" buttons -->
      <button type="submit" class="btn btn-info" ng-click="uploadFile()">Upload</button>
>>>>>>> a56b6377
      <button class="btn btn-warning" ng-click="cancel()">Close</button>
    </div>

  </script>
</div>


<div id="main">

    <div class="page {{pageClass}}" ng-view></div>

</div>


</body>

</html><|MERGE_RESOLUTION|>--- conflicted
+++ resolved
@@ -91,23 +91,14 @@
 <div ng-controller="navbarController">
   <script type="text/ng-template" id="myModalContent.html">
 
-<<<<<<< HEAD
-=======
     <!-- Upload header/title -->
->>>>>>> a56b6377
     <div class="modal-header">
       <h3 class="modal-title">Upload your photos!</h3>
     </div>
-
-<<<<<<< HEAD
-    <div class="modal-body">
-      <form action="/api/upload" method="post" enctype="multipart/form-data">
-=======
     <!-- The modal's body -->
     <div class="modal-body">
 
       <!-- Declares the form as a file-uploader -->
->>>>>>> a56b6377
         <div style="position:relative;">
       		<a class='btn btn-primary' href='javascript:;'>
       			Choose File...
@@ -116,21 +107,12 @@
       		&nbsp;
       		<span class='label label-info' id="upload-file-info"></span>
       	</div>
-<<<<<<< HEAD
-=======
 
         <!-- Creates ability to make tags for photos -->
->>>>>>> a56b6377
         <div class="form-group">
           <label for="tag">Tags:</label>
           <input ng-model="tags" type="text" class="form-control" id="tag">
         </div>
-<<<<<<< HEAD
-      </form>
-    </div>
-    <div class="modal-footer">
-      <button type="submit" class="btn btn-info" ng-click="ok()">Upload</button>
-=======
 
         <div class="form-group">
           <label for="shares">Share with:</label>
@@ -144,7 +126,6 @@
 
       <!-- Creates the submit/"Upload" and "Close" buttons -->
       <button type="submit" class="btn btn-info" ng-click="uploadFile()">Upload</button>
->>>>>>> a56b6377
       <button class="btn btn-warning" ng-click="cancel()">Close</button>
     </div>
 
