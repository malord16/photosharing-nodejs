--- conflicted
+++ resolved
@@ -38,12 +38,6 @@
         </div>
       </div>
 
-<<<<<<< HEAD
-      <!-- Creates ability to share photos to others -->
-      <div class="form-group">
-        <label for="shares">Share with:</label>
-        <input ng-model="shares" type="text" class="form-control" id="shares">
-=======
       <div class="uploadPerson">
         <div class="form-group">
           <label for="person">Share with:</label>
@@ -55,7 +49,7 @@
               </ul>
           </div>
         </div>
->>>>>>> ce7d9e75
+
       </div>
 
       <!-- Creates ability to set photo to public or private visibility -->
