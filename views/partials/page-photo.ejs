<div id="photoPage" class="container-fluid">

  <!-- Add necessary spacing -->
  <br>

  <div class="row">

    <!--Photo with Delete Button overlayed -->
    <div class="col-lg-8 col-md-12 col-sm-12 col-xs-12">
      <div class="photo">
        <img class="img-responsive" id="clickedPhoto" ng-src="{{photo.link}}"/>
        <div ng-if="uid == photo.uid" class="photoToolBar"></div>
        <span ng-if="uid == photo.uid" class="photoName">{{photo.title}}</span>
        <span ng-if="uid == photo.uid" class="lineDivider"></span>
        <button ng-if="uid == photo.uid" class="deletePhotoButton" ng-click="deletePhoto()">
          <span>Delete</span>
        </button>
      </div>
    </div>

    <div id="commentColumn" class="col-lg-4 col-md-12 col-sm-12 col-xs-12">

      <!--Displays the photo's information-->
      <div class="photoInfo">
        <div class="media">

          <!-- Uploader Avatar -->
          <div class="media-left media-middle">
            <a href="#/profile/{{photo.uid}}">
              <img id="userPhoto" class="media-object" ng-src="{{profile.img}}" height=60px>
            </a>
          </div>


          <div class="media-body">
            <div style="height: 6px;"> </div>
            <!-- Title/Edit Title -->
            <div class="titleDiv" ng-show="!titleEdit">
              <span class="photoTitle" style="display: inline">{{photo.title}}</span>
              <span ng-show="!title.loading && $root.uid == photo.uid">
                <button id="edit" class="editTitle" ng-click="titleEdit = !titleEdit">
                  <span class="glyphicon glyphicon-pencil"></span>
                </button>
              </span>
              <span class="titleAlerts" ng-show="title.success && !title.loading">
                <span class="glyphicon glyphicon-ok-sign"></span>
              </span>
              <span class="titleAlerts" ng-show="title.failure && !title.loading">
                <span class="glyphicon glyphicon-exclamation-sign"></span>
              </span>
              <span class="titleAlerts" ng-show="title.loading">
                <span class="glyphicon glyphicon-refresh spin"></span>
              </span>
            </div>

            <!-- Title/Edit Title -->
            <div ng-show="titleEdit">
<<<<<<< HEAD
              <input ng-keypress="change($event, 'edit', photo.title)" id="titleText" class="form-control" ng-model="photo.title">
=======
              <form>
                  <input ng-keypress="change($event, 'titleEdit', photo.title)" id="titleText" class="form-control" ng-model="photo.title">
              </form>
>>>>>>> 9bca6706
            </div>


            <!-- Uploader Username -->
            <span class="photographer"><a href="#/profile/{{photo.uid}}">{{photo.photographer}}</a></span>
            <div style="position: absolute;">

              <!-- Upload Date -->
              <span class="published">{{photo.published}}</span>
              <span class="dot">·</span>

              <!-- Visibility Dropdown -->
              <span class="dropdown">
                <button ng-mouseover="visibility.hover = true" ng-mouseleave="visibility.hover = false" class="visibilityButton dropdown-toggle" data-toggle="dropdown">

                  <span class="visibility" ng-show="photo.visibility == 'public'">Public</span>
                  <span class="visibility" ng-show="photo.visibility == 'private'">Private</span>
                  <span id="editVisibility" ng-show="uid === photo.uid" class="glyphicon glyphicon-pencil"></span>
                </button>
                <ul ng-if="uid === photo.uid" class="dropdown-menu">
                  <li><a ng-click="updateVisibility('public')" href="">Public</a></li>
                  <li><a ng-click="updateVisibility('private')" href="">Private</a></li>
                </ul>
                <span ng-show="visibility.success && !visibility.loading">
                  <span class="glyphicon glyphicon-ok-sign"></span>
                </span>

                <span ng-show="visibility.failure && !visibility.loading">
                  <span class="glyphicon glyphicon-exclamation-sign"></span>
                </span>

                <span ng-show="visibility.loading">
                  <span class="glyphicon glyphicon-refresh spin"></span>
                </span>
              </span>

              <!-- Creates dot divider-->
              <span ng-show="$root.uid == photo.uid" class="dot">·</span>

              <span ng-show="$root.uid == photo.uid" class="share">
                <a class="shareButton" ng-click="share = !share">
                  Share<span id="editShare" ng-show="uid === photo.uid" class="glyphicon glyphicon-pencil"></span>
                </a>
              </span>
              <span ng-show="share" style="position: relative">
<<<<<<< HEAD
                <input ng-change="peopleSearch()" id="shareInput" type="text" placeholder="Share with user" ng-model="shareModel" class="form-control">
=======
                <input ng-keypress="change($event, 'share', shareModel)" ng-change="peopleSearch()" id="shareInput" type="text" placeholder="Share with user" ng-model="shareModel">
>>>>>>> 9bca6706
                <ul ng-show="peopleList.length > 0" class="dropdown-menu" style="display: block">
                  <li ng-click="shareClick($index)" ng-repeat="person in peopleList"><a ng-bind-html="person.name" href=""></a></li>
                </ul>

              </span>

            </div>
          </div>
        </div>

        <br>

          <!-- <div class="captionField" ng-show="!captionEdit">
            <span class="photoCaption" style="display: inline">{{photo.caption}}</span>
            <span ng-show="!caption.loading && $root.uid == photo.uid">
              <button id="edit" class="editCaption" ng-click="captionEdit = !captionEdit">
                <span class="glyphicon glyphicon-pencil"></span>
              </button>
            </span>
            <span ng-show="caption.success && !caption.loading">
              <span class="glyphicon glyphicon-ok-sign"></span>
            </span>
            <span ng-show="caption.failure && !caption.loading">
              <span class="glyphicon glyphicon-exclamation-sign"></span>
            </span>
            <span ng-show="caption.loading">
              <span class="glyphicon glyphicon-refresh spin"></span>
            </span>
          </div>

          <!-- Title/Edit Title -->
          <!-- <div ng-show="captionEdit">
            <form>
              <input id="captionText" class="form-control" ng-model="photo.caption">
            </form>
          </div> -->

        <!-- Photo Tags/Edit Tags -->
        <div class="tagField">
          <button ng-click="meta = !meta;" class="tagButton">
            <span class="glyphicon glyphicon-tag"></span>
          </button>

          <span ng-if="photo.tags.length !== 0">
            <div class="tagSlot" ng-repeat="tag in photo.tags">
              <a id="tagName" href="/#/public?tags={{tag}}">{{tag}}</a>
              <button ng-click="deleteTag(tag);" ng-show="$root.uid == photo.uid" class="deleteTagButton">
                <span class="glyphicon glyphicon-remove"></span>
              </button>
            </div>
          </span>

          <span ng-if="photo.tags.length === 0">
            <div class="tagSlot">Add tags</div>
          </span>

          <!--Edit Tags-->
          <span ng-if="uid == photo.uid" class="addTags">
              <span ng-show="meta" style="position: relative">
                <input ng-keypress="change($event, 'tags', newMeta)" id="tagsText" type="text" placeholder="Add tags" ng-model="newMeta" class="form-control">
              </span>
          </span>

        </div>
      </div>

      <!--Like Button and Number of Likes-->
      <div id="photoBar">
        <a href="" ng-show="liked" class="likeButton" ng-click="like()"><span style="color: blue" class="glyphicon glyphicon-thumbs-up"></span></a>
        <a href="" ng-show="!liked" class="likeButton" ng-click="like()"><span style="color: #333333" class="glyphicon glyphicon-thumbs-up"></span></a>
        <span ng-if="photo.likes !== 1">
          {{photo.likes}} people
        </span>
        <span ng-if="photo.likes === 1">
          {{photo.likes}} person
        </span>
      </div>

      <!--Creates a divider before comments-->
      <hr id="divider">

      <!--Comments container-->
      <div id="commentBox" class="media-list">
        <div class="media" id="comment" ng-repeat="comment in comments">

          <!--Comment (user) Avatar-->
          <div class="media-left media-top">
            <a href="#/profile/{{comment.uid}}">
              <img id="userPhoto" class="media-object" ng-src="{{comment.profileImg}}" height=60px>
            </a>
          </div>

          <!--Shows the delete and edit comment buttons when comments are hovered over-->
          <div ng-mouseover="comment.hovered = true" ng-mouseleave="comment.hovered = false" class="media-body">
            <div class="media-heading">

              <!--Displays the name of the comment's author-->
              <a  href="#/profile/{{comment.uid}}">
                {{comment.author}}
              </a>

              <!--Displays the delete and edit comment buttons-->
              <span ng-show="!comment.loading && $root.uid == comment.uid && comment.hovered" style="float: right">
                <button id="edit" class="editCommentButton" ng-click="comment.edit = !comment.edit; $parent.add = !$parent.add; log($parent.add);">
                  <span style="color: grey" class="glyphicon glyphicon-edit"></span>
                </button>
                <button class="deleteCommentButton" ng-click="deleteComment(comment.cid)">
                  <span style="color: grey" class="glyphicon glyphicon-trash"></span>
                </button>
              </span>
              <span ng-show="comment.success && !comment.loading">
                <span class="glyphicon glyphicon-ok-sign"></span>
              </span>
              <span ng-show="comment.failure && !comment.loading">
                <span class="glyphicon glyphicon-exclamation-sign"></span>
              </span>
              <span ng-show="comment.loading">
                <span class="glyphicon glyphicon-refresh spin"></span>
              </span>

              <h5 ng-show="!comment.edit">{{comment.content}}</h5>

              <div>

                <!--This form allows user to hit enter to submit comment-->
                <form>

                  <!--Displays the "Edit comment" box-->
                  <div ng-show="comment.edit" class="commentEditField input-group stylish-input-group">
                    <textarea ng-keypress="change($event, 'edit', comment.content, comment.cid, comment)" id="editText{{comment.cid}}" class="form-control" ng-model="comment.content"></textarea>
                      <span class="input-group-addon">
                        <button type="submit" id="editButton" ng-click="comment.edit = !comment.edit; editComment(comment.content, comment.cid); $parent.add = !$parent.add">
                          <span class="glyphicon glyphicon-share-alt"></span>
                        </button>
                      </span>
                  </div>

                </form>

              </div>

              <!--Displays the date the comment was published-->
              <h5 class="date">{{comment.date}}</h5>

            </div>
          </div>
        </div>


      </div>

      <div class="addCommentBox">

        <!--This form allows user to hit enter to submit comment-->
        <form>

          <!--Displays the "Add comment" box-->
          <div class="input-group stylish-input-group">
            <textarea ng-keypress="change($event, 'comment', content)" id="commentText" class="form-control" ng-model="content" placeholder="Add comment"></textarea>
                <span class="input-group-addon">
                  <button type="submit" id="commentButton" ng-click="addComment()">
                    <span class="glyphicon glyphicon-plus"></span>
                  </button>
                </span>
          </div>

        </form>

      </div>

    </div>

  </div>
</div><|MERGE_RESOLUTION|>--- conflicted
+++ resolved
@@ -55,13 +55,9 @@
 
             <!-- Title/Edit Title -->
             <div ng-show="titleEdit">
-<<<<<<< HEAD
-              <input ng-keypress="change($event, 'edit', photo.title)" id="titleText" class="form-control" ng-model="photo.title">
-=======
               <form>
                   <input ng-keypress="change($event, 'titleEdit', photo.title)" id="titleText" class="form-control" ng-model="photo.title">
               </form>
->>>>>>> 9bca6706
             </div>
 
 
@@ -107,11 +103,7 @@
                 </a>
               </span>
               <span ng-show="share" style="position: relative">
-<<<<<<< HEAD
-                <input ng-change="peopleSearch()" id="shareInput" type="text" placeholder="Share with user" ng-model="shareModel" class="form-control">
-=======
                 <input ng-keypress="change($event, 'share', shareModel)" ng-change="peopleSearch()" id="shareInput" type="text" placeholder="Share with user" ng-model="shareModel">
->>>>>>> 9bca6706
                 <ul ng-show="peopleList.length > 0" class="dropdown-menu" style="display: block">
                   <li ng-click="shareClick($index)" ng-repeat="person in peopleList"><a ng-bind-html="person.name" href=""></a></li>
                 </ul>
