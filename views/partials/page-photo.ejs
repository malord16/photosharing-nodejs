--- conflicted
+++ resolved
@@ -44,15 +44,7 @@
                   <span class="visibility" ng-show="photo.visibility == 'public'">
                     Public
                   </span>
-<<<<<<< HEAD
-                  <span ng-show="visibility.failure && !visibility.loading">
-                    <span class="glyphicon glyphicon-exclamation-sign"></span>
-                  </span>
-                  <span ng-show="visibility.loading">
-                    <span class="glyphicon glyphicon-refresh spin"></span>
-                  </span>
-                </span>
-=======
+
                   <span class="visibility" ng-show="photo.visibility == 'private'">
                     Private
                   </span>
@@ -86,7 +78,7 @@
                 <ul ng-show="peopleList.length > 0" class="dropdown-menu" style="display: block">
                   <li ng-click="shareClick($index)" ng-repeat="person in peopleList"><a ng-bind-html="person.name" href=""></a></li>
                 </ul>
->>>>>>> ce7d9e75
+
               </span>
 
             </div>
